#! /bin/bash -vx

# Publish the Doxygen API of SYCL on GitHub

# Version for ACAP extensions
SRC_BRANCH=acap

# Ronan Keryell at Xilinx point COM

# Publish on GitHub the API for the $SRC_BRANCH branch of this git repository.

# This script is to be used in the top-level directory of the git
# repository.
# Everything is quite hard-coded but it is not to be used outside of the
# web-site maintenance...


# Recycle some ideas used in the publication of the Par4All web-site on
# GitHub https://github.com/Par4All/par4all

# Exit if an error occurs rather than unspecified dangerous behaviour...
set -e

# Move a Doxygen documentation at the right place
update_doc() {
  # First argument: where the doc is published
  PUB_DIR=$1
  # Second argument: the name of the PDF version output
  PDF_NAME=$2
  # Where the doc is generated
  DOXYGEN_DIR=tmp/$PUB_DIR

  # Remove the old version, if any
  rm -rf $PUB_DIR
  mkdir -p $PUB_DIR
  cp -a $DOXYGEN_DIR/html $PUB_DIR

  # Add the PDF documentation at the top level of SYCL API
#  cp $DOXYGEN_DIR/latex/refman.pdf $PUB_DIR/$PDF_NAME

  # Add the generated directory to the index
  git add $PUB_DIR
}

# Use another copy of the git repository to avoid messing up with the
# state of the current repository
tmp_git=tmp_publish_github_pages

# Work in a new working copy of the repository to compile the WWW pages
rm -rf $tmp_git
# Assume we are in the top directory of the reference repository so we can
# clone it
git clone . $tmp_git
cd $tmp_git

# Build the API web pages with Doxygen from this repository to be sure we
# have the state of the $SRC_BRANCH branch without uncommitted files
make doc-clean
make doc

# The special gh-pages branch is used by GitHub as the GitHub Pages WWW
# site.
# (Assume a previous initialization with git checkout --orphan gh-pages)
git checkout gh-pages

# Clean up any previously generated Doxygen from the current history
rm -rf Doxygen
mkdir Doxygen

# Move the generated documentation at the right place
#update_doc Doxygen/SYCL SYCL-API-refman.pdf
<<<<<<< HEAD
## Skip the PDF for now because of errors
##update_doc Doxygen/acappp acappp-implementation-refman.pdf
update_doc Doxygen/acappp
=======
update_doc Doxygen/acappp acappp-implementation-refman.pdf
>>>>>>> 35c2360a

# Take also into account what has been deleted
git add --update

# Add the home page which comes from the $SRC_BRANCH branch
git checkout $SRC_BRANCH -- doc/WWW/index.html
cp doc/WWW/index.html .
git add index.html
# Remove this file added by the check-out above from the files to be
# committed
git reset HEAD doc/WWW/index.html

# Create a snapshot of the index content
tree_object=`git write-tree`

# Construct a log message with the list of commits since the previous
# publication
(
    echo "Publish new WWW site version"
    echo
    echo "The list of commits since last publication:"
    echo
    # gh-pages point to the current published version, which is the old
    # one.  gh-pages^2 is the second parent of the old one, and thus the
    # $SRC_BRANCH used for this old publication. $SRC_BRANCH point to the last
    # commit to be taken for publishing, so the following list all the
    # commits between $SRC_BRANCH and the previous $SRC_BRANCH used for the old
    # publication
    git log gh-pages^2..$SRC_BRANCH
) > commit_list

# Create a commit object that takes into account its natural history but
# also the $SRC_BRANCH branch as an ancestor so we can figure out easily which
# source of the WWW site is currently published
commit_object=`git commit-tree -p HEAD -p $SRC_BRANCH \
  -F commit_list $tree_object`

# Update the gh-pages branch to this commit object. By construction this
# is not a merge, it is just a fast-forward update, but add --ff-only to
# assert this
git merge --ff-only $commit_object

# Update the gh-pages branch on the reference git repository
git push

echo To do the publication, just push the gh-pages branch on GitHub
echo https://github.com/triSYCL/triSYCL/tree/gh-pages
echo
echo To revert this generation: git branch -f gh-pages gh-pages^<|MERGE_RESOLUTION|>--- conflicted
+++ resolved
@@ -36,7 +36,7 @@
   cp -a $DOXYGEN_DIR/html $PUB_DIR
 
   # Add the PDF documentation at the top level of SYCL API
-#  cp $DOXYGEN_DIR/latex/refman.pdf $PUB_DIR/$PDF_NAME
+  cp $DOXYGEN_DIR/latex/refman.pdf $PUB_DIR/$PDF_NAME
 
   # Add the generated directory to the index
   git add $PUB_DIR
@@ -69,13 +69,7 @@
 
 # Move the generated documentation at the right place
 #update_doc Doxygen/SYCL SYCL-API-refman.pdf
-<<<<<<< HEAD
-## Skip the PDF for now because of errors
-##update_doc Doxygen/acappp acappp-implementation-refman.pdf
-update_doc Doxygen/acappp
-=======
 update_doc Doxygen/acappp acappp-implementation-refman.pdf
->>>>>>> 35c2360a
 
 # Take also into account what has been deleted
 git add --update
