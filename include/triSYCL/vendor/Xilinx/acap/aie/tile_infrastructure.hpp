--- conflicted
+++ resolved
@@ -175,48 +175,22 @@
 
   /// Launch a callable on this tile
   template <typename Work> auto& single_task(Work&& f) {
-<<<<<<< HEAD
     #ifndef __SYCL_XILINX_AIE__
-    /** Recycle the tile_infrastructure shared_ptr as a fake tile
-        handle which is copyable.
-
-        \todo In a device implementation we should have a real
-        tile_handler type making sense on the device instead of just
-        *this */
-    auto kernel = [&]() {
-      if constexpr (requires { f(); })
-        /* If the invocable is not interested by the handler, do not
-           provide it. Add the outer lambda to avoid a warning about
-           capturing this when non using it */
-        return [work = std::forward<Work>(f)]() mutable { return work(); };
-      else if constexpr (requires { f(*this); })
-        return [this, work = std::forward<Work>(f)]() mutable {
-          return work(*this);
-        };
-      else if constexpr (requires { f.run(); })
-        return [work = std::forward<Work>(f)]() mutable { return work.run(); };
-      else if constexpr (requires { f.run(*this); })
-        return [this, work = std::forward<Work>(f)]() mutable {
-          return work.run(*this);
-        };
-=======
     /* Add an immediate lambda call to avoid a warning about capturing
        this when non using it */
-    auto kernel = [&] {
+    auto kernel = [&, this]() {
+      (void)this;
       if constexpr (requires { f(); })
         /* If the invocable is not interested by the handler, do not
            provide it. Use a copy of the callable to make the
            separation from host to device memory very clear. */
-        return [work = f] () mutable { return work(); };
+        return [&] () mutable { return std::forward<Work>(f)(); };
+      else if constexpr (requires { f.run(); })
+        return [&]() mutable { return std::forward<Work>(f).run(); };
+      else if constexpr (requires { f.run(*this); })
+        return [&, this] () mutable { return std::forward<Work>(f).run(*this); };
       else
-        /** Recycle the tile_infrastructure shared_ptr as a fake tile
-            handle which is copyable.
-
-            \todo In a device implementation we should have a real
-            tile_handler type making sense on the device instead of
-            just *this */
-        return [this, work = f] () mutable { return work(*this); };
->>>>>>> 513af058
+        return [&, this] () mutable { return std::forward<Work>(f)(*this); };
     }();
 
     implementation->single_task(kernel);
