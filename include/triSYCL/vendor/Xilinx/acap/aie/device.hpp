#ifndef TRISYCL_SYCL_VENDOR_XILINX_ACAP_AIE_DEVICE_HPP
#define TRISYCL_SYCL_VENDOR_XILINX_ACAP_AIE_DEVICE_HPP

/** \file

    SYCL-friendly device view of AIE

    Ronan dot Keryell at Xilinx dot com

    This file is distributed under the University of Illinois Open Source
    License. See LICENSE.TXT for details.
*/

#include <utility>

#include "device/detail/device.hpp"
#include "triSYCL/device/facade/device.hpp"

/// \ingroup aie
/// @{

namespace trisycl::vendor::xilinx::acap::aie {

/** Create a SYCL-like device view of an AI Engine CGRA with some layout

    \param Layout is the layout description of the machine to
    instantiate with the physical size
*/
template <typename Layout>
class device : public facade::device<device<Layout>, detail::device<Layout>> {
  /// The type encapsulating the implementation
  using dd = detail::device<Layout>;

  /// The façade used to implement part of the use facing type
  using facade_t = facade::device<device<Layout>, dd>;

  /// Make the implementation member directly accessible in this class
  using facade_t::implementation;

 public:
  /// Expose some useful internal implementation.
  /// Look at them for their documentation
  using geo = typename dd::geo;
  using cass = typename dd::cass;
  using csp = typename dd::csp;
  using cmp = typename dd::cmp;
  using sass = typename dd::sass;
  using ssp = typename dd::ssp;
  using smp = typename dd::smp;

<<<<<<< HEAD
#if defined(__SYCL_XILINX_AIE__) && !defined(__SYCL_DEVICE_ONLY__)
  xaie::XAie_DevInst *get_dev_inst() { return implementation->get_dev_inst(); }
#endif
=======
  // Some shortcuts to useful constants

  /// Minimum horizontal coordinate
  static auto constexpr x_min = geo::x_min;

  /// Maximum horizontal coordinate
  static auto constexpr x_max = geo::x_max;

  /// Number of tile horizontally in the CGRA
  static auto constexpr x_size = geo::x_size;

  /// Minimum vertical coordinate
  static auto constexpr y_min = geo::y_min;

  /// Maximum vertical coordinate
  static auto constexpr y_max = geo::y_max;

  /// Number of tile vertically in the CGRA
  static auto constexpr y_size = geo::y_size;

  /// Total number of tiles in the CGRA
  static auto constexpr size = geo::size;
>>>>>>> ed684479

  /// The default constructor makes a new device
  device()
      : facade_t { std::make_shared<dd>() } {}

  /** Apply a function for each tile index of the device

      \param f is a callable that is to be called like \c f(x,y) for
      each tile
  */
  template <typename F> void for_each_tile_index(F&& f) {
    implementation->for_each_tile_index(std::forward<F>(f));
  };

  /** Apply a function for each tile infrastructure of the device

      \param f is a callable that is to be called like \c f(x,y) for
      each tile
  */
  template <typename F> void for_each_tile(F&& f) {
    implementation->for_each_tile(std::forward<F>(f));
  };

  /** Apply a function for each x tile index of the device

      \param f is a callable that is to be called like \c f(x) for
      each horizontal index value
  */
  template <typename F> void for_each_tile_x_index(F&& f) {
    implementation->for_each_tile_x_index(std::forward<F>(f));
  };

  /** Apply a function for each y tile index of the device

      \param f is a callable that is to be called like \c f(x) for
      each vertical index value
  */
  template <typename F> void for_each_tile_y_index(F&& f) {
    implementation->for_each_tile_y_index(std::forward<F>(f));
  };

  /** Access to the common infrastructure part of a tile

      \param[in] x is the horizontal tile coordinate

      \param[in] y is the vertical tile coordinate

      \throws trisycl::runtime_error if the coordinate is invalid
  */
  auto& tile(int x, int y) { return implementation->tile(x, y); }

  /** Access to the common infrastructure part of a tile memory

      \param[in] x is the horizontal tile coordinate

      \param[in] y is the vertical tile coordinate

      \throws trisycl::runtime_error if the coordinate is invalid
  */
  auto& mem(int x, int y) { return implementation->mem(x, y); }

  /** Access to the shim tile

      \param[in] x is the horizontal coordinate of the shim tile

      \throws trisycl::runtime_error if the coordinate is invalid
  */
  auto& shim(int x) { return implementation->shim(x); }

  /// Access the cascade connections
  /// \todo To remove?
  auto& cascade() { return implementation->cascade(); }

  /// Create a queue on this device
  auto queue() { return vendor::xilinx::acap::aie::queue { *this }; }

  /** Create a program execution for this device

      \param Tile is the description of the program tiles to
      instantiate. By default each tile will run an empty program.

      \param Memory is the description of the machine memory modules. By
      default the machine has empty memory modules.
  */
  template <template <typename Device, int X, int Y>
            typename Tile = acap::aie::tile,
            template <typename Device, int X, int Y>
            typename Memory = acap::aie::memory>
  auto program() {
    return aie::program<device, Tile, Memory> { *this };
  }

  /** Shortcut to run synchronously a program on this queue

      \param Tile is the description of the program tiles to
      instantiate. By default each tile will run an empty program.

      \param Memory is the description of the machine memory modules. By
      default the machine has empty memory modules.
  */
  template <template <typename Device, int X, int Y>
            typename Tile = acap::aie::tile,
            template <typename Device, int X, int Y>
            typename Memory = acap::aie::memory>
  void run() {
    queue().template run<Tile, Memory>();
  }

  /** Shortcut to run synchronously an heterogeneous invocable on this
      queue

      \param f is an invocable taking an heterogeneous tile handler
  */
  template <typename Invocable> void run(Invocable&& f) {
    queue().run(f);
  }

  /** Shortcut to run synchronously a uniform invocable on
      this queue

      \param f is an invocable taking a uniform tile handler
  */
  template <typename Invocable> void uniform_run(Invocable&& f) {
    queue().uniform_run(f);
    queue().wait();
  }

  /** Connect the ports of 2 tiles or shims together with an
      hyperspace switched circuit, jumping over the underlying routing
      infrastructure.

      This is used to speed up communication in emulation and to skip
      the need of a routing planner.

      \todo To deprecate and implement in another way?

      \param[in] T is the type of the data to be transferred

      \param[in] SrcPort is the type of the source port, such as
      port::tile or port::shim

      \param[in] DstPort is the type of the destination port, such as
      port::tile or port::shim

      \throws trisycl::runtime_error if some coordinates or port
      numbers are invalid

      \todo Refactor, make the difference between user & physical ports
  */
  template <typename SrcPort, typename DstPort>
  void connect(SrcPort&& src, DstPort&& dst) {
    implementation->connect(std::forward<SrcPort>(src),
                            std::forward<DstPort>(dst));
  }

  /** Apply a invocable on all the AXI stream of the neighborhood of
      each tile */
  template <typename F> void for_each_tile_neighborhood(F&& f) {
    implementation->for_each_tile_neighborhood(std::forward<F>(f));
  }

  /** Display the device layout

      \param[in] file_name is the name of the file to write the LaTeX
      drawing into or use std::cerr by default
  */
  auto display(const std::string& file_name = {}) {
    return implementation->display(file_name);
  }
};

/// @} End the aie Doxygen group

} // namespace trisycl::vendor::xilinx::acap::aie

#endif // TRISYCL_SYCL_VENDOR_XILINX_ACAP_AIE_DEVICE_HPP<|MERGE_RESOLUTION|>--- conflicted
+++ resolved
@@ -48,11 +48,10 @@
   using ssp = typename dd::ssp;
   using smp = typename dd::smp;
 
-<<<<<<< HEAD
 #if defined(__SYCL_XILINX_AIE__) && !defined(__SYCL_DEVICE_ONLY__)
   xaie::XAie_DevInst *get_dev_inst() { return implementation->get_dev_inst(); }
 #endif
-=======
+
   // Some shortcuts to useful constants
 
   /// Minimum horizontal coordinate
@@ -75,7 +74,6 @@
 
   /// Total number of tiles in the CGRA
   static auto constexpr size = geo::size;
->>>>>>> ed684479
 
   /// The default constructor makes a new device
   device()
