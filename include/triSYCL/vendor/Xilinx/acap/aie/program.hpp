--- conflicted
+++ resolved
@@ -196,55 +196,43 @@
   }
 
 #ifdef __SYCL_XILINX_AIE__
-  xaie::XAie_SetupConfig(aie_config, aiev1::dev_gen,
-                         aiev1::base_addr, aiev1::col_shift,
-                         aiev1::row_shift, aiev1::num_hw_col,
+  xaie::XAie_SetupConfig(aie_config, aiev1::dev_gen, aiev1::base_addr,
+                         aiev1::col_shift, aiev1::row_shift, aiev1::num_hw_col,
                          aiev1::num_hw_row, aiev1::num_shim_row,
-                         aiev1::mem_tile_row_start,
-                         aiev1::mem_tile_row_num,
-                         aiev1::aie_tile_row_start,
-                         aiev1::aie_tile_row_num);
+                         aiev1::mem_tile_row_start, aiev1::mem_tile_row_num,
+                         aiev1::aie_tile_row_start, aiev1::aie_tile_row_num);
   xaie::XAie_InstDeclare(aie_inst, &aie_config);
 #endif
 
   /// Create the AIE program with the tiles and memory modules
-  program(AIEDevice &aie_d) : aie_d { aie_d } {
-<<<<<<< HEAD
-  // Initialization of the AI Engine tile constructs from Lib X AI Engine
+  program(AIEDevice &aie_d) : aie_d{aie_d} {
+    // Initialization of the AI Engine tile constructs from Lib X AI Engine
 #ifdef __SYCL_XILINX_AIE__
-  TRISYCL_XAIE(xaie::XAie_CfgInitialize(&aie_inst, &aie_config));
-  TRISYCL_XAIE(xaie::XAie_PmRequestTiles(&aie_inst, NULL, 0));
-#endif
-
-  boost::hana::for_each(tiles, [&](auto& t) {
-    // Inform each tile about its program
-    t.set_program(*this);
-    // Inform each tile about their tile infrastructure
-    t.set_tile_infrastructure(aie_d.tile(t.x, t.y));
+    TRISYCL_XAIE(xaie::XAie_CfgInitialize(&aie_inst, &aie_config));
+    TRISYCL_XAIE(xaie::XAie_PmRequestTiles(&aie_inst, NULL, 0));
+#endif
+
+    boost::hana::for_each(tiles, [&](auto &t) {
+      // Inform each tile about its program
+      t.set_program(*this);
 #ifdef __SYCL_XILINX_AIE__
-    // Inform each tile about their hw tile instance. Skip the first shim row.
-    t.set_hw_tile(xaie::XAie_TileLoc(t.x, t.y + 1), &aie_inst);
-#endif
-    // Keep track of each base tile
-    tile_bases[t.y][t.x] = &t;
-  });
-=======
-    boost::hana::for_each(tiles, [&] (auto& t) {
-        // Inform each tile about its program
-        t.set_program(*this);
-        // Inform each tile about their tile infrastructure
-        t.set_tile_infrastructure(aie_d.tile(t.x, t.y));
-        // Keep track of each base tile
-        tile_bases[t.y][t.x] = &t;
-      });
+      // Inform each tile about their hw tile instance. Skip the first shim row.
+      t.set_hw_tile(xaie::XAie_TileLoc(t.x, t.y + 1), &aie_inst);
+#else
+      // TODO; this should be enabled for real hardware
+      // Inform each tile about their tile infrastructure
+      t.set_tile_infrastructure(aie_d.tile(t.x, t.y));
+#endif
+      // Keep track of each base tile
+      tile_bases[t.y][t.x] = &t;
+    });
     // Connect each memory to its infrastructure
-    boost::hana::for_each(memory_modules, [&] (auto& m) {
-        // Inform each tile about their tile infrastructure
-        m.set_memory_infrastructure(aie_d.mem(m.x, m.y));
-        // Keep track of each base tile
-        memory_modules_bases[m.y][m.x] = &m;
-      });
->>>>>>> c4369dae
+    boost::hana::for_each(memory_modules, [&](auto &m) {
+      // Inform each tile about their tile infrastructure
+      m.set_memory_infrastructure(aie_d.mem(m.x, m.y));
+      // Keep track of each base tile
+      memory_modules_bases[m.y][m.x] = &m;
+    });
   }
 
 #ifdef __SYCL_XILINX_AIE__
@@ -267,75 +255,108 @@
 // To specify explicitly the name just change the template signature to
 // template <typename KernelName, typename KernelType> and do not compile with
 // the -fsycl-unnamed-lambda option.
-// NOTE: the name of this function - "kernel_outliner" - is used by the
-// Front End to determine kernel invocation kind.
 #ifdef __SYCL_DEVICE_ONLY__
   template <typename KernelName, typename KernelType>
   __attribute__((sycl_kernel))
   __attribute__((annotate("xilinx_acap_tile", KernelType::x,
                           KernelType::y))) void
-  kernel_outliner(KernelType &k) {
+  kernel_invoker_run(KernelType &k) {
     k.run();
   }
-#endif
-
-<<<<<<< HEAD
-// Outliner for Method 2
-//#ifdef __SYCL_DEVICE_ONLY__
-//  template <typename KernelType>
-//  __attribute__((sycl_kernel))
-//  void kernel_outliner(KernelType k) {
-//    k();
-//  }
-//#endif
-=======
+  template <typename KernelName, typename KernelType>
+  __attribute__((sycl_kernel))
+  __attribute__((annotate("xilinx_acap_tile", KernelType::x,
+                          KernelType::y))) void
+  kernel_invoker_call(KernelType &k) {
+    k();
+  }
+#else
+  template <typename KernelName, typename KernelType>
+  void kernel_invoker_run(KernelType &k) {
+    k.run();
+  }
+  template <typename KernelName, typename KernelType>
+  void kernel_invoker_call(KernelType &k) {
+    k();
+  }
+#endif
+
+  template <
+      typename KernelName, typename KernelType,
+      std::enable_if_t<std::is_invocable_r<void, KernelType>::value, int> = 0>
+  void kernel_invoker(KernelType &k) {
+    kernel_invoker_call<KernelName, KernelType>(k);
+  }
+  template <
+      typename KernelName, typename KernelType,
+      std::enable_if_t<!std::is_invocable_r<void, KernelType>::value, int> = 0>
+  void kernel_invoker(KernelType &k) {
+    kernel_invoker_run<KernelName, KernelType>(k);
+  }
+
+  // Outliner for Method 2
+  //#ifdef __SYCL_DEVICE_ONLY__
+  //  template <typename KernelType>
+  //  __attribute__((sycl_kernel))
+  //  void kernel_invoker(KernelType k) {
+  //    k();
+  //  }
+  //#endif
+
   /// Wait for the end of the execution of each tile
   void wait() {
-    boost::hana::for_each(tiles, [&] (auto& t) {
-        TRISYCL_DUMP_T("Joining AIE tile (" << t.x << ',' << t.y << ")...");
-        t.wait();
-        TRISYCL_DUMP_T("Joined AIE tile (" << t.x << ',' << t.y << ')');
-      });
-  }
->>>>>>> c4369dae
-
-  /** Launch the programs of all the tiles of the CGRA in their own
-      executor (CPU thread, fiber...) and wait for their completion.
-
-      This is the main member function to use to launch the execution.
-  */
-  void run() {
-<<<<<<< HEAD
+    /// There the device doesn't need to wait for itself to execute.
+#if !defined(__SYCL_DEVICE_ONLY__)
+    boost::hana::for_each(tiles, [&](auto &t) {
+      TRISYCL_DUMP2("Joining AIE tile (" << t.x << ',' << t.y << ')', "exec");
+      t.core_wait();
+      TRISYCL_DUMP2("Joined AIE tile (" << t.x << ',' << t.y << ')', "exec");
+    });
+#endif
+  }
+
+  void lock() {
     boost::hana::for_each(tiles, [&](auto &t) {
       if constexpr (has_function_lock<decltype(t)>::value)
         t.lock();
     });
-
-    // Start each tile program in its own CPU thread
+  }
+
+  /** Launch the programs of all the tiles of the CGRA in their own
+      executor (CPU thread, fiber...) and wait for their completion.
+
+      This is the main member function to use to launch the execution.
+  */
+  void run() {
+    lock();
+    // Start each tile program
     boost::hana::for_each(tiles, [&] (auto& t) {
 #ifdef __SYCL_DEVICE_ONLY__ // The outlining of the device binary
-        // Method 1: use it directly as a kernel wrapper
-        // This still results in some "garbage" IR from the axi streams default
-        // destructor, but you can run -O3 and it'll clean it up quite a bit
-        // without nuking everything so it's progress. The result seems semi-
-        // reasonable and passes through xchesscc at a reasonable speed
-        kernel_outliner<typename std::decay<decltype(t)>::type>(t);
-
-        // Method 2: This needs us to turn off diagnostic about std layout
-        // but allows us to use some normal SYCL like lambda generation rather
-        // treating it as a kernel function object.
-        // This does result in rather different IR than the above method,
-        // Method 1 results in a function wrapper that's closer to what is
-        // generated by the original test cases run through cardano. Where it
-        // takes some arguments to the variables used inside of it.
-        // This expects the Tile as an argument, and accesses the data contained
-        // inside. So there is different connotations/semantics to the programs
-        // generated by each method.
-        // auto kernel = [=, TileMove = std::move(t)]() mutable {TileMove.run();};
-        // kernel_outliner(kernel);
+                            // Method 1: use it directly as a kernel
+                            // wrapper This still results in some
+                            // "garbage" IR from the axi streams default
+                            // destructor, but you can run -O3 and it'll
+                            // clean it up quite a bit without nuking
+                            // everything so it's progress. The result
+                            // seems semi- reasonable and passes through
+                            // xchesscc at a reasonable speed
+      kernel_invoker<typename std::decay<decltype(t)>::type>(t);
+
+      // Method 2: This needs us to turn off diagnostic about std layout
+      // but allows us to use some normal SYCL like lambda generation rather
+      // treating it as a kernel function object.
+      // This does result in rather different IR than the above method,
+      // Method 1 results in a function wrapper that's closer to what is
+      // generated by the original test cases run through cardano. Where it
+      // takes some arguments to the variables used inside of it.
+      // This expects the Tile as an argument, and accesses the data contained
+      // inside. So there is different connotations/semantics to the programs
+      // generated by each method.
+      // auto kernel = [=, TileMove = std::move(t)]() mutable {TileMove.run();};
+      // kernel_invoker(kernel);
 #else // Host code paths
 #ifdef __SYCL_XILINX_AIE__ // Host code path taken for the Real AI Engine HW
-        t.submit([&] {
+          t.single_task([&] {
             // The name is captured by it's non-reference type and has to be in
             // the cl::sycl::detail namespace as the integration header is
             // defined to be in this namespace (and all our implementation
@@ -345,7 +366,7 @@
                 typename std::decay<decltype(t)>::type>::getName();
 
             auto kernelImage =
-                detail::program_manager::instance()->get_image(kernelName);
+                ::trisycl::detail::program_manager::instance()->get_image(kernelName);
 
 #ifdef TRISYCL_DEBUG_IMAGE
             // Image Dump using name retrieval for Debug, separate debug define
@@ -400,67 +421,20 @@
             TRISYCL_DUMP2("Stopping AIE tile (" << t.x << ',' << t.y << ')', "exec");
           });
 #else // Code path taken for Software Emulation on CPU
-       t.submit([&] {
-            TRISYCL_DUMP2("Starting AIE tile (" << t.x << ',' << t.y
-                           << ") linear id = " << t.linear_id(), "exec");
-
-            if (!t.prerun())
-              return;
-
-            /* The kernel is the run member function. Just use a
-               capture by reference because there is direct execution
-               here. */
-            t.run();
-
-            t.postrun();
-
-            TRISYCL_DUMP2("Stopping AIE tile (" << t.x << ',' << t.y << ')', "exec");
-          });
-#endif // __SYCL_XILINX_AIE__
-#endif // __SYCL_DEVICE_ONLY__
-    });
-
-// TODO: look into if this ndef is required, mostly just trying to avoid scary
-// thread code inside kernels.
-#ifndef __SYCL_DEVICE_ONLY__
-//     Wait for the end of the execution of each tile
-    boost::hana::for_each(tiles, [&] (auto& t) {
-        TRISYCL_DUMP2("Joining AIE tile (" << t.x << ',' << t.y << ')', "exec");
-        t.wait();
-        TRISYCL_DUMP2("Joined AIE tile (" << t.x << ',' << t.y << ')', "exec");
-      });
-#endif
-
-    TRISYCL_DUMP2("Total size of the own memory of all the tile programs: "
-                   << std::dec << sizeof(tiles) << " bytes.", "exec");
-    TRISYCL_DUMP2("Total size of the memory modules: "
-                   << std::dec << sizeof(memory_modules) << " bytes.", "exec");
-=======
-    // Start each tile program in its own executor
-    boost::hana::for_each(tiles, [&] (auto& t) {
-        t.single_task([&] {
-            TRISYCL_DUMP_T("Starting AIE tile (" << t.x << ',' << t.y
+          t.single_task([&] {
+            TRISYCL_DUMP_T("Starting AIE tile ("
+                           << t.x << ',' << t.y
                            << ") linear id = " << t.linear_id());
             /* Just use a capture by reference in the following
                because there is direct execution here */
-            auto kernel = [&] {
-                            // If the tile has an operator(), use it
-                            if constexpr (requires { t(); })
-                              return [&] { t(); };
-                            /* Else the kernel should have a run
-                               member function and use it. */
-                            else
-                              return [&] { t.run(); };
-            }();
-            using kernel_type = decltype(kernel);
-            // Use the kernel type as its SYCL name too
-            kernel_outliner<kernel_type, kernel_type>(kernel);
+            kernel_invoker(t);
             TRISYCL_DUMP_T("Stopping AIE tile (" << t.x << ',' << t.y << ')');
           });
-      });
-    wait();
-  }
-
+#endif
+#endif
+        });
+  wait();
+  }
   /** Run synchronously an heterogeneous invocable collectively on the device
 
       \param f is an invocable taking an heterogeneous tile handler
@@ -478,12 +452,11 @@
             auto kernel = [&, work = f] { work(t); };
             using kernel_type = decltype(kernel);
             // Use the kernel type as its SYCL name too
-            kernel_outliner<kernel_type, kernel_type>(kernel);
+            kernel_invoker<kernel_type, kernel_type>(kernel);
             TRISYCL_DUMP_T("Stopping AIE tile (" << t.x << ',' << t.y << ')');
           });
       });
     wait();
->>>>>>> c4369dae
   }
 
   /// Access the cascade connections
