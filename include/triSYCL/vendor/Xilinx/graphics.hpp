--- conflicted
+++ resolved
@@ -765,7 +765,6 @@
         // Advertise that the graphics is shutting down
         w->done = true;
       } };
-<<<<<<< HEAD
         // Wait for the graphics to start
         graphics_initialization.get_future()
             .get();
@@ -775,12 +774,7 @@
                                    image_x * image_y);
         });
 #endif
-=======
-    // Wait for the graphics to start
-    graphics_initialization.get_future().get();
-
     return *this;
->>>>>>> ed684479
   }
 
   ///  Wait for the graphics window to end
