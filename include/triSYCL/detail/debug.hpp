--- conflicted
+++ resolved
@@ -15,14 +15,9 @@
 
 #include <iostream>
 
-<<<<<<< HEAD
-
-// The common debug and trace infrastructure
-=======
 #include <boost/type_index.hpp>
 
 // Only when the common debug or trace infrastructure is required
->>>>>>> c4369dae
 #if defined(TRISYCL_DEBUG) || defined(TRISYCL_TRACE_KERNEL)
 #include <sstream>
 #include <string>
