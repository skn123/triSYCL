--- conflicted
+++ resolved
@@ -120,11 +120,7 @@
     // Put the packaged_task into a shared_ptr to fit it later in a
     // lambda in a std::function since the type is move-only
     auto pt = std::make_shared<boost::fibers::packaged_task<void(void)>>
-<<<<<<< HEAD
-      ([w = std::move(work)] () mutable { return w(); });
-=======
       ([w = std::forward<Callable>(work)] () mutable { return w(); });
->>>>>>> f823447a
     auto f = pt->get_future();
     // Submit a lambda to do the type erasure so the submission queue
     // type is independent of the type of the packaged_task
