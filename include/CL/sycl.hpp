--- conflicted
+++ resolved
@@ -1,32 +1,5 @@
-<<<<<<< HEAD
-/** \file
-
-    \mainpage
-
-    This is the main triSYCL C++ header file to experiment with the
-    SYCL specification.
-
-    For more information about SYCL:
-    http://www.khronos.org/sycl/
-
-    This is the version with Xilinx ACAP extension.
-
-    For more information on this project and to access to the source of
-    this file, look at https://github.com/triSYCL/triSYCL
-
-    The Doxygen version of the implementation itself is in
-    https://pages.gitenterprise.xilinx.com/rkeryell/triSYCL/Doxygen/triSYCL/html
-    and
-    https://pages.gitenterprise.xilinx.com/rkeryell/triSYCL/Doxygen/triSYCL/triSYCL-implementation-refman.pdf
-
-
-    Ronan at keryell dot FR
-
-    Copyright 2014--2015 Advanced Micro Devices, Inc.
-=======
 #ifndef TRISYCL_CL_SYCL_HPP
 #define TRISYCL_CL_SYCL_HPP
->>>>>>> 8cb0b3fe
 
 /** \file
 
@@ -36,78 +9,16 @@
 
 #include "../trisycl.hpp"
 
-<<<<<<< HEAD
-/** Some global triSYCL configuration */
-#include "CL/sycl/detail/global_config.hpp"
-#include "CL/sycl/detail/default_classes.hpp"
-
-
-/* All the SYCL components, one per file */
-#include "CL/sycl/access.hpp"
-#include "CL/sycl/accessor.hpp"
-#include "CL/sycl/allocator.hpp"
-#include "CL/sycl/address_space.hpp"
-#include "CL/sycl/buffer.hpp"
-#include "CL/sycl/context.hpp"
-#include "CL/sycl/device.hpp"
-#include "CL/sycl/device_runtime.hpp"
-#include "CL/sycl/device_selector.hpp"
-#include "CL/sycl/error_handler.hpp"
-#include "CL/sycl/event.hpp"
-#include "CL/sycl/exception.hpp"
-#include "CL/sycl/group.hpp"
-#include "CL/sycl/half.hpp"
-#include "CL/sycl/handler.hpp"
-#include "CL/sycl/h_item.hpp"
-#include "CL/sycl/id.hpp"
-#include "CL/sycl/image.hpp"
-#include "CL/sycl/item.hpp"
-#include "CL/sycl/math.hpp"
-#include "CL/sycl/nd_item.hpp"
-#include "CL/sycl/nd_range.hpp"
-#include "CL/sycl/opencl_types.hpp"
-#include "CL/sycl/parallelism.hpp"
-#include "CL/sycl/pipe.hpp"
-#include "CL/sycl/pipe_reservation.hpp"
-#include "CL/sycl/platform.hpp"
-#include "CL/sycl/program.hpp"
-#include "CL/sycl/queue.hpp"
-#include "CL/sycl/range.hpp"
-#include "CL/sycl/static_pipe.hpp"
-#include "CL/sycl/vec.hpp"
-
-// Some includes at the end to break some dependencies
-#include "CL/sycl/device_selector/detail/device_selector_tail.hpp"
-#include "CL/sycl/context/detail/context_tail.hpp"
-#include "CL/sycl/device/detail/device_tail.hpp"
-#include "CL/sycl/queue/detail/queue_tail.hpp"
-#ifdef TRISYCL_OPENCL
-#include "CL/sycl/device/detail/opencl_device_tail.hpp"
-#endif
-#include "CL/sycl/platform/detail/platform_tail.hpp"
-#include "CL/sycl/platform/detail/host_platform_tail.hpp"
-#ifdef TRISYCL_OPENCL
-#include "CL/sycl/platform/detail/opencl_platform_tail.hpp"
-#endif
-
-// Some include files for Xilinx-specific features
-#include "CL/sycl/vendor/Xilinx/acap.hpp"
-// Xilinx-specific extension for some graphics support
-#include "CL/sycl/vendor/Xilinx/graphics.hpp"
-// SSDM functions needs to be declared before their implementation
-#include "CL/sycl/vendor/Xilinx/ssdm_inst.hpp"
-#include "CL/sycl/vendor/Xilinx/opt_decorate_func.hpp"
-#include "CL/sycl/vendor/Xilinx/partition_array.hpp"
-
-// An extension about constexpr host introspection API
-//#include "CL/sycl/extension/ce/platform.hpp"
-=======
 namespace cl {
   /// The official SYCL 1.2.1 specification exposes the API in the
   /// ::cl::sycl namespace
   namespace sycl = ::trisycl;
 }
->>>>>>> 8cb0b3fe
+
+// Some include files for Xilinx-specific features
+#include "trisycl/vendor/Xilinx/acap.hpp"
+// Xilinx-specific extension for some graphics support
+#include "trisycl/vendor/Xilinx/graphics.hpp"
 
 /*
     # Some Emacs stuff:
