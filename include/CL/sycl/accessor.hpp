#ifndef TRISYCL_SYCL_ACCESSOR_HPP
#define TRISYCL_SYCL_ACCESSOR_HPP

/** \file The OpenCL SYCL accessor<>

    Ronan at Keryell point FR

    This file is distributed under the University of Illinois Open Source
    License. See LICENSE.TXT for details.
*/

#include <cstddef>

#include "CL/sycl/access.hpp"
#include "CL/sycl/buffer/detail/accessor.hpp"
#include "CL/sycl/pipe_reservation.hpp"
#include "CL/sycl/pipe/detail/pipe_accessor.hpp"

namespace cl {
namespace sycl {

template <typename T, std::size_t Dimensions, typename Allocator>
class buffer;
template <typename T>
class pipe;
class handler;

/** \addtogroup data Data access and storage in SYCL
    @{
*/

/** The accessor abstracts the way buffer or pipe data are accessed
    inside a kernel in a multidimensional variable length array way.

    \todo Implement it for images according so section 3.3.4.5
*/
template <typename DataType,
          std::size_t Dimensions,
          access::mode AccessMode,
<<<<<<< HEAD
          access::target Target = access::global_buffer>
class accessor :
    public detail::accessor<DataType, Dimensions, AccessMode, Target> {
public:

=======
          access::target Target = access::target::global_buffer>
struct accessor : detail::accessor<DataType, Dimensions, AccessMode, Target> {
>>>>>>> 2a99a13b
  /// \todo in the specification: store the dimension for user request
  static constexpr auto dimensionality = Dimensions;
  using value_type = DataType;
  using reference = value_type&;
  using const_reference = const value_type&;

private:

  // Inherit of the constructors to have accessor constructor from detail
  using detail::accessor<DataType, Dimensions, AccessMode, Target>::accessor;

public:

  /** Construct a buffer accessor from a buffer using a command group
      handler object from the command group scope

      Constructor only available for global_buffer or constant_buffer
      target.

      access_target defines the form of access being obtained.

      \todo Add template allocator type in all the accessor
      constructors in the specification or just use a more opaque
      Buffer type?

      \todo fix specification where access mode should be target
      instead
  */
  template <typename Allocator>
  accessor(buffer<DataType, Dimensions, Allocator> &target_buffer,
           handler &command_group_handler)
    : detail::accessor<DataType, Dimensions, AccessMode, Target> {
    *target_buffer.implementation->implementation, command_group_handler } {
    static_assert(Target == access::target::global_buffer
                  || Target == access::target::constant_buffer,
                  "access target should be global_buffer or constant_buffer "
                  "when a handler is used");
  }


  /** Construct a buffer accessor from a buffer using a command group
      handler object from the command group scope

      Constructor only available for host_buffer target.

      access_target defines the form of access being obtained.

      \todo add this lacking constructor to specification
  */
  template <typename Allocator>
  accessor(buffer<DataType, Dimensions, Allocator> &target_buffer)
    : detail::accessor<DataType, Dimensions, AccessMode, Target> {
    *target_buffer.implementation->implementation } {
    static_assert(Target == access::target::host_buffer,
                  "without a handler, access target should be host_buffer");
  }


  /** Construct a buffer accessor from a buffer given a specific range for
      access permissions and an offset that provides the starting point
      for the access range using a command group handler object from the
      command group scope

      This accessor limits the processing of the buffer to the [offset,
      offset+range[ for every dimension. Any other parts of the buffer
      will be unaffected.

      Constructor only available for access modes global_buffer,
      host_buffer or constant_buffer (see Table 3.25). access_target
      defines the form of access being obtained (see Table 3.26).

      This accessor is recommended for discard-write and discard read
      write access modes, when the unaffected parts of the processing
      should be retained.
  */
  template <typename Allocator>
  accessor(buffer<DataType, Dimensions, Allocator> &target_buffer,
           handler &command_group_handler,
           range<Dimensions> offset,
           range<Dimensions> range) {
    detail::unimplemented();
  }


  /** Construct an accessor of dimensions Dimensions with elements of type
      DataType using the passed range to specify the size in each
      dimension

      It needs as a parameter a command group handler object from the
      command group scope. Constructor only available if AccessMode is
      local, see Table 3.25.
  */
  accessor(range<Dimensions> allocation_size,
           handler &command_group_handler) {
    detail::unimplemented();
  }

};


/** The pipe accessor abstracts the way pipe data are accessed inside
    a kernel

    A specialization for an non-blocking pipe
*/
template <typename DataType,
          access::mode AccessMode>
<<<<<<< HEAD
class accessor<DataType, 1, AccessMode, access::pipe> :
    public detail::pipe_accessor<DataType, AccessMode, access::pipe> {
public:

=======
struct accessor<DataType, 1, AccessMode, access::target::pipe> :
    detail::pipe_accessor<DataType, AccessMode, access::target::pipe> {
>>>>>>> 2a99a13b
  using accessor_detail =
    detail::pipe_accessor<DataType, AccessMode, access::target::pipe>;
  // Inherit of the constructors to have accessor constructor from detail
  using accessor_detail::accessor_detail;

  /** Construct a pipe accessor from a pipe using a command group
      handler object from the command group scope

      access_target defines the form of access being obtained.
  */
  accessor(pipe<DataType> &p, handler &command_group_handler)
    : accessor_detail { p.implementation, command_group_handler } { }

  /// Make a reservation inside the pipe
  pipe_reservation<accessor> reserve(std::size_t size) const {
    return accessor_detail::reserve(size);
  }


  /// Get the underlying pipe implementation
  auto &get_pipe_detail() {
    return accessor_detail::get_pipe_detail();
  }

};


/** The pipe accessor abstracts the way pipe data are accessed inside
    a kernel

    A specialization for a blocking pipe
*/
template <typename DataType,
          access::mode AccessMode>
<<<<<<< HEAD
class accessor<DataType, 1, AccessMode, access::blocking_pipe> :
    public detail::pipe_accessor<DataType, AccessMode, access::blocking_pipe> {
public:

=======
struct accessor<DataType, 1, AccessMode, access::target::blocking_pipe> :
    detail::pipe_accessor<DataType,
                          AccessMode,
                          access::target::blocking_pipe> {
>>>>>>> 2a99a13b
  using accessor_detail =
    detail::pipe_accessor<DataType, AccessMode, access::target::blocking_pipe>;
  // Inherit of the constructors to have accessor constructor from detail
  using accessor_detail::accessor_detail;

  /** Construct a pipe accessor from a pipe using a command group
      handler object from the command group scope

      access_target defines the form of access being obtained.
  */
  accessor(pipe<DataType> &p, handler &command_group_handler)
    : accessor_detail { p.implementation, command_group_handler } { }


  /// Make a reservation inside the pipe
  pipe_reservation<accessor> reserve(std::size_t size) const {
    return accessor_detail::reserve(size);
  }


  /// Get the underlying pipe implementation
  auto &get_pipe_detail() {
    return accessor_detail::get_pipe_detail();
  }

};


/** Top-level function to break circular dependencies on the the types
    to get the pipe implementation */
template <typename Accessor>
static inline auto &get_pipe_detail(Accessor &a) {
  return a.get_pipe_detail();
  }

/// @} End the data Doxygen group

}
}

/*
    # Some Emacs stuff:
    ### Local Variables:
    ### ispell-local-dictionary: "american"
    ### eval: (flyspell-prog-mode)
    ### End:
*/

#endif // TRISYCL_SYCL_ACCESSOR_HPP<|MERGE_RESOLUTION|>--- conflicted
+++ resolved
@@ -37,16 +37,11 @@
 template <typename DataType,
           std::size_t Dimensions,
           access::mode AccessMode,
-<<<<<<< HEAD
-          access::target Target = access::global_buffer>
+          access::target Target = access::target::global_buffer>
 class accessor :
     public detail::accessor<DataType, Dimensions, AccessMode, Target> {
 public:
 
-=======
-          access::target Target = access::target::global_buffer>
-struct accessor : detail::accessor<DataType, Dimensions, AccessMode, Target> {
->>>>>>> 2a99a13b
   /// \todo in the specification: store the dimension for user request
   static constexpr auto dimensionality = Dimensions;
   using value_type = DataType;
@@ -154,15 +149,10 @@
 */
 template <typename DataType,
           access::mode AccessMode>
-<<<<<<< HEAD
-class accessor<DataType, 1, AccessMode, access::pipe> :
-    public detail::pipe_accessor<DataType, AccessMode, access::pipe> {
-public:
-
-=======
-struct accessor<DataType, 1, AccessMode, access::target::pipe> :
-    detail::pipe_accessor<DataType, AccessMode, access::target::pipe> {
->>>>>>> 2a99a13b
+class accessor<DataType, 1, AccessMode, access::target::pipe> :
+    public detail::pipe_accessor<DataType, AccessMode, access::target::pipe> {
+public:
+
   using accessor_detail =
     detail::pipe_accessor<DataType, AccessMode, access::target::pipe>;
   // Inherit of the constructors to have accessor constructor from detail
@@ -197,17 +187,10 @@
 */
 template <typename DataType,
           access::mode AccessMode>
-<<<<<<< HEAD
-class accessor<DataType, 1, AccessMode, access::blocking_pipe> :
-    public detail::pipe_accessor<DataType, AccessMode, access::blocking_pipe> {
-public:
-
-=======
-struct accessor<DataType, 1, AccessMode, access::target::blocking_pipe> :
-    detail::pipe_accessor<DataType,
-                          AccessMode,
-                          access::target::blocking_pipe> {
->>>>>>> 2a99a13b
+class accessor<DataType, 1, AccessMode, access::target::blocking_pipe> :
+    public detail::pipe_accessor<DataType, AccessMode, access::target::blocking_pipe> {
+public:
+
   using accessor_detail =
     detail::pipe_accessor<DataType, AccessMode, access::target::blocking_pipe>;
   // Inherit of the constructors to have accessor constructor from detail
