#ifndef TRISYCL_SYCL_BUFFER_HPP
#define TRISYCL_SYCL_BUFFER_HPP

/** \file The OpenCL SYCL buffer<>

    Ronan at Keryell point FR

    This file is distributed under the University of Illinois Open Source
    License. See LICENSE.TXT for details.
*/

#include <cstddef>
#include <iterator>
#include <memory>

#include "CL/sycl/access.hpp"
#include "CL/sycl/accessor.hpp"
#include "CL/sycl/buffer/detail/buffer.hpp"
#include "CL/sycl/buffer/detail/buffer_waiter.hpp"
#include "CL/sycl/buffer_allocator.hpp"
#include "CL/sycl/detail/global_config.hpp"
#include "CL/sycl/detail/shared_ptr_implementation.hpp"
#include "CL/sycl/event.hpp"
#include "CL/sycl/handler.hpp"
#include "CL/sycl/id.hpp"
#include "CL/sycl/queue.hpp"
#include "CL/sycl/range.hpp"

namespace cl {
namespace sycl {

/** \addtogro<T, Dimensions, Mode, Target>up data Data access and storage in SYCL
    @{
*/

/** A SYCL buffer is a multidimensional variable length array (à la C99
    VLA or even Fortran before) that is used to store data to work on.

    \todo We have some read-write buffers and some read-only buffers,
    according to the constructor called. So we could have some static
    checking for correctness with the accessors used, but we do not have a
    way in the specification to have a read-only buffer type for this.

    \todo There is a naming inconsistency in the specification between
    buffer and accessor on T versus datatype

    \todo Finish allocator implementation

    \todo Think about the need of an allocator when constructing a buffer
    from other buffers

    \todo Add constructors from arrays so that in C++17 the range and
    type can be infered from the constructor

    \todo Add constructors from array_ref
*/
template <typename T,
          std::size_t Dimensions = 1,
          typename Allocator = buffer_allocator<T>>
class buffer
  /* Use the underlying buffer implementation that can be shared in
     the SYCL model */
  : public detail::shared_ptr_implementation<
                         buffer<T, Dimensions, Allocator>,
                         detail::buffer_waiter<T, Dimensions, Allocator>>,
    detail::debug<buffer<T, Dimensions, Allocator>> {
public:

  /// The STL-like types
  using value_type = T;
  using reference = value_type&;
  using const_reference = const value_type&;
  using allocator_type = Allocator;

private:

  // The type encapsulating the implementation
  using implementation_t =
    detail::shared_ptr_implementation<
                         buffer<T, Dimensions, Allocator>,
                         detail::buffer_waiter<T, Dimensions, Allocator>>;

public:

  // Make the implementation member directly accessible in this class
  using implementation_t::implementation;

  /** Use default constructors so that we can create a new buffer copy
      from another one, with either a l-value or an r-value (for
      std::move() for example).

      Since we just copy the shared_ptr<> from the
      shared_ptr_implementation above, this is where/how the sharing
      magic is happening with reference counting in this case.
  */
  buffer() = default;


  /** Create a new buffer of the given size with
      storage managed by the SYCL runtime

      The default behavior is to use the default host buffer
      allocator, in order to allow for host accesses. If the type of
      the buffer, has the const qualifier, then the default allocator
      will remove the qualifier to allow host access to the data.

      \param[in] r defines the size

      \param[in] allocator is to be used by the SYCL runtime
  */
  buffer(const range<Dimensions> &r, Allocator allocator = {})
    : implementation_t { detail::waiter(new detail::buffer<T, Dimensions>
                                        { r }) }
      {}


  /** Create a new buffer with associated host memory

      \param[in] host_data points to the storage and values used by
      the buffer

      \param[in] r defines the size

      \param[in] allocator is to be used by the SYCL runtime, of type
      cl::sycl::buffer_allocator<T> by default

      The host address is const T, so the host accesses can be
      read-only.

      However, the typename T is not const so the device accesses can
      be both read and write accesses. Since, the host_data is const,
      this buffer is only initialized with this memory and there is
      no write after its destruction, unless there is another final
      data address given after construction of the buffer.
  */
  buffer(const T *host_data,
         const range<Dimensions> &r,
         Allocator allocator = {})
    : implementation_t { detail::waiter(new detail::buffer<T, Dimensions>
            { host_data, r }) }
  {}


  /** Create a new buffer with associated host memory

      \param[inout] host_data points to the storage and values used by
      the buffer

      \param[in] r defines the size

      \param[in] allocator is to be used by the SYCL runtime, of type
      cl::sycl::buffer_allocator<T> by default

      The memory is owned by the runtime during the lifetime of the
      object.  Data is copied back to the host unless the user
      overrides the behavior using the set_final_data method. host_data
      points to the storage and values used by the buffer and
      range<dimensions> defines the size.
  */
  buffer(T *host_data, const range<Dimensions> &r, Allocator allocator = {})
    : implementation_t { detail::waiter(new detail::buffer<T, Dimensions>
            { host_data, r }) }
  {}


  /** Create a new buffer with associated memory, using the data in
      host_data

      \param[inout] host_data points to the storage and values used by
      the buffer

      \param[in] r defines the size

      \param[in] allocator is to be used by the SYCL runtime, of type
      cl::sycl::buffer_allocator<T> by default

      The ownership of the host_data is shared between the runtime and the
      user. In order to enable both the user application and the SYCL
      runtime to use the same pointer, a cl::sycl::mutex_class is
      used. The mutex m is locked by the runtime whenever the data is in
      use and unlocked otherwise. Data is synchronized with host_data, when
      the mutex is unlocked by the runtime.

      \todo update the specification to replace the pointer by a
      reference and provide the constructor with and without a mutex
  */
  buffer(shared_ptr_class<T> &host_data,
         const range<Dimensions> &buffer_range,
         cl::sycl::mutex_class &m,
         Allocator allocator = {}) {
    detail::unimplemented();
  }


  /** Create a new buffer with associated memory, using the data in
      host_data

      \param[inout] host_data points to the storage and values used by
      the buffer

      \param[in] r defines the size

      \param[inout] m is the mutex used to protect the data access

      \param[in] allocator is to be used by the SYCL runtime, of type
      cl::sycl::buffer_allocator<T> by default

      The ownership of the host_data is shared between the runtime and the
      user. In order to enable both the user application and the SYCL
      runtime to use the same pointer, a cl::sycl::mutex_class is
      used.

      \todo add this mutex-less constructor to the specification
  */
  buffer(shared_ptr_class<T> host_data,
         const range<Dimensions> &buffer_range,
         Allocator allocator = {})
    : implementation_t { detail::waiter(new detail::buffer<T, Dimensions>
            { host_data, buffer_range }) }
  {}


  /** Create a new buffer which is initialized by host_data

      \param[inout] host_data points to the storage and values used to
      initialize the buffer

      \param[in] r defines the size

      \param[in] allocator is to be used by the SYCL runtime, of type
      cl::sycl::buffer_allocator<T> by default

      The SYCL runtime receives full ownership of the host_data unique_ptr
      and there in effect there is no synchronization with the application
      code using host_data.

      \todo Update the API to add template <typename D =
      std::default_delete<T>> because the
      unique_ptr_class/std::unique_ptr have the destructor type as
      dependent
  */
  template <typename D = std::default_delete<T>>
  buffer(unique_ptr_class<T, D> &&host_data,
         const range<Dimensions> &buffer_range,
         Allocator allocator = {})
  // Just delegate to the constructor with normal pointer
    : buffer(host_data.get(), buffer_range, allocator) {
    // Then release the host_data memory
    host_data.release();
  }


  /** Create a new allocated 1D buffer initialized from the given
      elements ranging from first up to one before last

      The data is copied to an intermediate memory position by the
      runtime. Data is written back to the same iterator set if the
      iterator is not a const iterator.

      \param[inout] start_iterator points to the first element to copy

      \param[in] end_iterator points to just after the last element to copy

      \param[in] allocator is to be used by the SYCL runtime, of type
      cl::sycl::buffer_allocator<T> by default

      \todo Implement the copy back at buffer destruction

      \todo Generalize this for n-D and provide column-major and row-major
      initialization

      \todo a reason to have this nD is that
            set_final_data(weak_ptr_class<T> & finalData) is actually
            doing this linearization anyway

      \todo Allow read-only buffer construction too

      \todo update the specification to deal with forward iterators
      instead and rewrite back only when it is non const and output
      iterator at least

      \todo Allow initialization from ranges and collections à la STL
  */
  template <typename InputIterator,
            /* To force some iterator concept checking to avoid GCC 4.9
               diving into this when initializing from ({ int, int })
               which is a range<> and and not an iterator... */
            typename ValueType =
            typename std::iterator_traits<InputIterator>::value_type>
  buffer(InputIterator start_iterator,
         InputIterator end_iterator,
         Allocator allocator = {}) :
    implementation_t { detail::waiter(new detail::buffer<T, Dimensions>
            { start_iterator, end_iterator }) }
  {}


  /** Create a new sub-buffer without allocation to have separate
      accessors later

      \param[inout] b is the buffer with the real data

      \param[in] base_index specifies the origin of the sub-buffer inside the
      buffer b

      \param[in] sub_range specifies the size of the sub-buffer

      \todo To be implemented

      \todo Update the specification to replace index by id
  */
  buffer(buffer<T, Dimensions, Allocator> &b,
         const id<Dimensions> &base_index,
         const range<Dimensions> &sub_range,
         Allocator allocator = {}) { detail::unimplemented(); }


#ifdef TRISYCL_OPENCL
  /** Create a buffer from an existing OpenCL memory object associated
      with a context after waiting for an event signaling the
      availability of the OpenCL data

      \param[inout] mem_object is the OpenCL memory object to use

      \param[inout] from_queue is the queue associated to the memory
      object

      \param[in] available_event specifies the event to wait for if
      non null

      Note that a buffer created from a cl_mem object will only have
      one underlying cl_mem for the lifetime of the buffer and use on
      an incompatible queue constitues an error.

      \todo To be implemented

      \todo Improve the specification to allow CLHPP objects too
  */
  buffer(cl_mem mem_object,
         queue from_queue,
         event available_event = {},
         Allocator allocator = {}) { detail::unimplemented();  }
#endif


  // Use BOOST_DISABLE_ASSERTS at some time to disable range checking

  /** Get an accessor to the buffer with the required mode

      \param Mode is the requested access mode

      \param Target is the type of object to be accessed

      \param[in] command_group_handler is the command group handler in
      which the kernel is to be executed

      \todo Do we need for an accessor to increase the reference count of
      a buffer object? It does make more sense for a host-side accessor.

      \todo Implement the modes and targets

      \todo for this implementation it is const for now
  */
  template <access::mode Mode,
            access::target Target = access::target::global_buffer>
  accessor<T, Dimensions, Mode, Target>
  get_access(handler &command_group_handler) const {
    static_assert(Target == access::target::global_buffer
                  || Target == access::target::constant_buffer,
                  "get_access(handler) can only deal with access::global_buffer"
                  " or access::constant_buffer (for host_buffer accessor"
                  " do not use a command group handler");
    return { *implementation->implementation, command_group_handler };
  }


  /** Get a host accessor to the buffer with the required mode

      \param Mode is the requested access mode

      \todo Implement the modes

      \todo More elegant solution

      \todo for this implementation it is const for now
  */
  template <access::mode Mode,
            access::target Target = access::target::host_buffer>
  accessor<T, Dimensions, Mode, Target>
  get_access() const {
<<<<<<< HEAD
    static_assert(Target == access::host_buffer,
                  "get_access() without a command group handler is only"
=======
    static_assert(Target == access::target::host_buffer,
                  "get_access() without a command gtoup handler is only "
>>>>>>> 2a99a13b
                  " for host_buffer accessor");
    return *implementation->implementation;
  }


  /** Return a range object representing the size of the buffer in
      terms of number of elements in each dimension as passed to the
      constructor

      \todo rename to the equivalent from array_ref proposals? Such
      as size() in
      http://www.open-std.org/jtc1/sc22/wg21/docs/papers/2016/p0009r2.html
  */
  auto get_range() const {
    /* Interpret the shape which is a pointer to the first element as an
       array of Dimensions elements so that the range<Dimensions>
       constructor is happy with this collection
    */
    return implementation->implementation->get_range();
  }


  /** Returns the total number of elements in the buffer

      Equal to get_range()[0] * ... * get_range()[dimensions-1].
  */
  auto get_count() const {
    return implementation->implementation->get_count();
  }


  /** Returns the size of the buffer storage in bytes

      Equal to get_count()*sizeof(T).

      \todo rename to something else. In
      http://www.open-std.org/jtc1/sc22/wg21/docs/papers/2015/p0122r0.pdf
      it is named bytes() for example
  */
  size_t get_size() const {
    return get_count()*sizeof(T);
  }


  /** Returns the number of buffers that are shared/referenced

      For example
      \code
      cl::sycl::buffer<int> b { 1000 };
      // Here b.use_count() should return 1
      cl::sycl::buffer<int> c { b };
      // Here b.use_count() and b.use_count() should return 2
      \endcode

      \todo Add to the specification, useful for validation
  */
  auto use_count() const {
    // Rely on the shared_ptr<> use_count()
    return implementation.use_count();
  }


  /** Ask for read-only status of the buffer

      \todo Add to specification
  */
  bool is_read_only() const {
    return implementation->implementation->read_only;
  }


  /** Set destination of buffer data on destruction

      The finalData points to the host memory to which, the outcome of all
      the buffer processing is going to be copied to.

      This is the final pointer, which is going to be accessible after the
      destruction of the buffer and in the case where this is a valid
      pointer, the data are going to be copied to this host address.

      finalData is different from the original host address, if the buffer
      was created associated with one. This is mainly to be used when a
      shared_ptr is given in the constructor and the output data will
      reside in a different location from the initialization data.

      It is defined as a weak_ptr referring to a shared_ptr that is not
      associated with the cl::sycl::buffer, and so the cl::sycl::buffer
      will have no ownership of finalData.

      \todo Update the API to take finalData by value instead of by
            reference.  This way we can have an implicit conversion
            possible at the API call from a shared_ptr<>, avoiding an
            explicit weak_ptr<> creation

      \todo figure out how set_final_data() interact with the other
      way to write back some data or with some data sharing with the
      host that can not be undone
  */
  void set_final_data(weak_ptr_class<T> finalData) {
    implementation->implementation->set_final_data(std::move(finalData));
  }

};

/// @} End the data Doxygen group

}
}

/* Inject a custom specialization of std::hash to have the buffer
   usable into an unordered associative container

   \todo Add this to the spec
*/
namespace std {

template <typename T,
          std::size_t Dimensions,
          typename Allocator>
struct hash<cl::sycl::buffer<T, Dimensions, Allocator>> {

  auto operator()(const cl::sycl::buffer<T, Dimensions, Allocator> &b) const {
    // Forward the hashing to the implementation
    return b.hash();
  }

};

}

/*
    # Some Emacs stuff:
    ### Local Variables:
    ### ispell-local-dictionary: "american"
    ### eval: (flyspell-prog-mode)
    ### End:
*/

#endif // TRISYCL_SYCL_BUFFER_HPP<|MERGE_RESOLUTION|>--- conflicted
+++ resolved
@@ -388,13 +388,8 @@
             access::target Target = access::target::host_buffer>
   accessor<T, Dimensions, Mode, Target>
   get_access() const {
-<<<<<<< HEAD
-    static_assert(Target == access::host_buffer,
+    static_assert(Target == access::target::host_buffer,
                   "get_access() without a command group handler is only"
-=======
-    static_assert(Target == access::target::host_buffer,
-                  "get_access() without a command gtoup handler is only "
->>>>>>> 2a99a13b
                   " for host_buffer accessor");
     return *implementation->implementation;
   }
