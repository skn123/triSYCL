--- conflicted
+++ resolved
@@ -50,11 +50,7 @@
 // But the triSYCL OpenCL implementation is actually based on Boost.Compute
 #include <boost/compute.hpp>
 /// A macro to keep some stuff in OpenCL mode
-<<<<<<< HEAD
-// Use variadic macros so we can have straw commas in the argument
-=======
 // Use variadic macros so we can have stray commas in the argument
->>>>>>> 26131979
 #define TRISYCL_OPENCL_ONLY(...) __VA_ARGS__
 #else
 /// A macro to skip stuff when not supporting OpenCL
@@ -65,11 +61,7 @@
 /// Define the SYCL marker according to specification
 #define __SYCL_DEVICE_ONLY__
 // To keep something when in device mode
-<<<<<<< HEAD
-// Use variadic macros so we can have straw commas in the argument
-=======
 // Use variadic macros so we can have stray commas in the argument
->>>>>>> 26131979
 #define TRISYCL_DEVICE_ONLY(...) __VA_ARGS__
 #else
 // Do not keep when not in device mode
@@ -78,11 +70,7 @@
 
 #ifdef TRISYCL_DEBUG
 // To keep something when in debug mode only
-<<<<<<< HEAD
-// Use variadic macros so we can have straw commas in the argument
-=======
 // Use variadic macros so we can have stray commas in the argument
->>>>>>> 26131979
 #define TRISYCL_DEBUG_ONLY(...) __VA_ARGS__
 #else
 // Do not keep when not in debug mode
