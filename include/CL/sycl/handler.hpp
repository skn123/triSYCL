#ifndef TRISYCL_SYCL_HANDLER_HPP
#define TRISYCL_SYCL_HANDLER_HPP

/** \file The OpenCL SYCL command group handler

    Ronan at Keryell point FR

    This file is distributed under the University of Illinois Open Source
    License. See LICENSE.TXT for details.
*/

#include <cstddef>
#include <memory>
#include <tuple>
#include <utility>

#ifdef TRISYCL_OPENCL
#include <boost/compute.hpp>
#endif

#include "CL/sycl/accessor.hpp"
#include "CL/sycl/command_group/detail/task.hpp"
#include "CL/sycl/detail/instantiate_kernel.hpp"
#include "CL/sycl/detail/unimplemented.hpp"
#include "CL/sycl/exception.hpp"
#include "CL/sycl/kernel.hpp"
#include "CL/sycl/opencl_types.hpp"
#include "CL/sycl/parallelism/detail/parallelism.hpp"
#include "CL/sycl/queue/detail/queue.hpp"

namespace cl {
namespace sycl {

/** \addtogroup execution Platforms, contexts, devices and queues
    @{
*/

/** Command group handler class

    A command group handler object can only be constructed by the SYCL runtime.

    All of the accessors defined in the command group scope take as a
    parameter an instance of the command group handler and all the kernel
    invocation functions are methods of this class.
*/
class handler : public detail::debug<handler> {

public:

  /** Attach the task and accessors to it.
   */
  std::shared_ptr<detail::task> task;


  /* Create a command group handler from the queue detail

     The queue detail is used to track kernel completion.

     Note that this is an implementation dependent constructor. Normal
     users cannot construct handler from scratch.

     \todo Make this constructor private
  */
  handler(const std::shared_ptr<detail::queue> &q) {
    // Create a new task for this command_group
    task = std::make_shared<detail::task>(q);
  }


#ifdef TRISYCL_OPENCL
  /** Set accessor kernel arg for an OpenCL kernel which is used through the
      SYCL/OpenCL interop interface

      The index value specifies which parameter of the OpenCL kernel is
      being set and the accessor object, which OpenCL buffer or image is
      going to be given as kernel argument.

      \todo Update the specification to use a ref && to the accessor instead?

      \todo It is not that clean to have set_arg() associated to a
      command handler. Rethink the specification?

      \todo It seems more logical to have these methods on kernel instead
  */
  template <typename DataType,
            int Dimensions,
            access::mode Mode,
            access::target Target = access::target::global_buffer>
  void set_arg(int arg_index,
               accessor<DataType, Dimensions, Mode, Target> && acc_obj) {
    /* Think about setting the kernel argument before actually calling
       the kernel.

       Explicitly capture task by copy instead of having this captured
       by reference and task by reference by side effect */
    task->add_prelude([=, task = task] {
<<<<<<< HEAD
        acc_obj.implementation->copy_in_cl_buffer();
        task->set_arg(arg_index, acc_obj.implementation->get_cl_buffer());
=======
        task->get_kernel().get_boost_compute()
          .set_arg(arg_index, acc_obj.implementation->get_cl_buffer());
>>>>>>> 2588e407
      });
  }


  /** Set kernel args for an OpenCL kernel which is used through the
      SYCL/OpenCL interoperability interface with a wrapper type
  */
  template <typename T, typename = std::enable_if_t<is_wrapper<T>::value> >
  void set_arg(int arg_index, T && scalar_value) {
    /* Explicitly capture task by copy instead of having this captured
       by reference and task by reference by side effect */
    task->add_prelude([=, task = task] {
        task->get_kernel().get_boost_compute()
          .set_arg(arg_index, scalar_value.unwrap());
      });
  }


  /** Set kernel args for an OpenCL kernel which is used through the
      SYCL/OpenCL interoperability interface without a wrapper type
  */
  template <typename T>
  std::enable_if_t<!is_wrapper<T>::value>
  set_arg(int arg_index, T && scalar_value) {
    /* Explicitly capture task by copy instead of having this captured
       by reference and task by reference by side effect */
    task->add_prelude([=, task = task] {
        task->get_kernel().get_boost_compute()
          .set_arg(arg_index, scalar_value);
      });
  }

private:

  /// Helper to individually call set_arg() for each argument
  template <std::size_t... Is, typename... Ts>
  void dispatch_set_arg(std::index_sequence<Is...>, Ts&&... args) {
    // Use an intermediate tuple to ease individual argument access
    auto &&t = std::make_tuple(std::forward<Ts>(args)...);
    // Dispatch individual set_arg() for each argument
    auto just_to_evaluate = {
      0 /*< At least 1 element to deal with empty set_args() */,
      ( set_arg(Is, std::forward<Ts>(std::get<Is>(t))), 0)...
    };
    // Remove the warning about unused variable
    static_cast<void>(just_to_evaluate);
  }

public:

  /** Set all kernel args for an OpenCL kernel which is used through the
      SYCL/OpenCL interop interface

      \todo Update the specification to add this function according to
      https://cvs.khronos.org/bugzilla/show_bug.cgi?id=15978 proposal
  */
  template <typename... Ts>
  void set_args(Ts &&... args) {
    /* Construct a set of increasing argument index to be able to call
       the real set_arg */
    dispatch_set_arg(std::index_sequence_for<Ts...>{},
                     std::forward<Ts>(args)...);
  }
#endif

private:

  /** Schedule the kernel

      Add a traced version of the kernel in host mode or add the
      kernel in an instantiating function for later extraction by the
      compiler
  */
  template <typename KernelName,
            typename Kernel>
  void schedule_kernel(Kernel k) {
    /* Explicitly capture task by copy instead of having this captured
       by reference and task by reference by side effect */
    task->schedule(detail::trace_kernel<KernelName>([=, t = task] () mutable {
          if (t->owner_queue->is_host())
            k();
          else {
            // Structure the kernel code so it can be outlined and called
            detail::launch_device_kernel<KernelName>(*t, k);
            // \todo for now only deal with 1 physical work-item only
            t->get_kernel().single_task(t, t->get_queue());
          }
        }));
  }

public:

  /** Kernel invocation method of a kernel defined as a lambda or
      functor. If it is a lambda function or the functor type is globally
      visible there is no need for the developer to provide a kernel name type
      (typename KernelName) for it, as described in 3.5.3

      SYCL single_task launches a computation without parallelism at
      launch time.

      \param F specify the kernel to be launched as a single_task

      \param KernelName is a class type that defines the name to be used for
      the underlying kernel
  */
  template <typename KernelName = std::nullptr_t,
            typename ParallelForFunctor>
  void single_task(ParallelForFunctor f) {
    schedule_kernel<KernelName>(f);
  }


  /** SYCL parallel_for launches a data parallel computation with
      parallelism specified at launch time by a range<>

      Kernel invocation method of a kernel defined as a lambda or functor,
      for the specified range and given an id or item for indexing in the
      indexing space defined by range.

      If it is a lambda function or the if the functor type is globally
      visible there is no need for the developer to provide a kernel name
      type (typename KernelName) for it, as described in detail in 3.5.3

      \param global_size is the full size of the range<>

      \param N dimensionality of the iteration space

      \param f is the kernel functor to execute

      \param KernelName is a class type that defines the name to be used
      for the underlying kernel

      Unfortunately, to have implicit conversion to work on the range, the
      function can not be templated, so instantiate it for all the
      Dimensions
  */
#define TRISYCL_parallel_for_functor_GLOBAL(N)                          \
  template <typename KernelName = std::nullptr_t,                       \
            typename ParallelForFunctor>                                \
  void parallel_for(range<N> global_size,                               \
                    ParallelForFunctor f) {                             \
    schedule_kernel<KernelName>([=] {                                   \
        detail::parallel_for(global_size, f);                           \
      });                                                               \
  }

  TRISYCL_parallel_for_functor_GLOBAL(1)
  TRISYCL_parallel_for_functor_GLOBAL(2)
  TRISYCL_parallel_for_functor_GLOBAL(3)


  /** Kernel invocation method of a kernel defined as a lambda or functor,
      for the specified range and offset and given an id or item for
      indexing in the indexing space defined by range

      If it is a lambda function or the if the functor type is globally
      visible there is no need for the developer to provide a kernel name
      type (typename KernelName) for it, as described in detail in 3.5.3

      \param global_size is the global size of the range<>

      \param offset is the offset to be add to the id<> during iteration

      \param f is the kernel functor to execute

      \param ParallelForFunctor is the kernel functor type

      \param KernelName is a class type that defines the name to be used for
      the underlying kernel

      Unfortunately, to have implicit conversion to work on the range, the
      function can not be templated, so instantiate it for all the
      dimensions
  */
#define TRISYCL_ParallelForFunctor_GLOBAL_OFFSET(N)               \
  template <typename KernelName = std::nullptr_t,                 \
            typename ParallelForFunctor>                          \
  void parallel_for(range<N> global_size,                         \
                    id<N> offset,                                 \
                    ParallelForFunctor f) {                       \
    schedule_kernel<KernelName>([=] {                             \
        detail::parallel_for_global_offset(global_size,           \
                                           offset,                \
                                           f);                    \
      });                                                         \
  }

  TRISYCL_ParallelForFunctor_GLOBAL_OFFSET(1)
  TRISYCL_ParallelForFunctor_GLOBAL_OFFSET(2)
  TRISYCL_ParallelForFunctor_GLOBAL_OFFSET(3)


  /** Kernel invocation method of a kernel defined as a lambda or functor,
      for the specified nd_range and given an nd_item for indexing in the
      indexing space defined by the nd_range

      If it is a lambda function or the if the functor type is globally
      visible there is no need for the developer to provide a kernel name
      type (typename KernelName) for it, as described in detail in 3.5.3

      \param r defines the iteration space with the work-group layout and
      offset

      \param Dimensions dimensionality of the iteration space

      \param f is the kernel functor to execute

      \param ParallelForFunctor is the kernel functor type

      \param KernelName is a class type that defines the name to be used for
      the underlying kernel
  */
  template <typename KernelName = std::nullptr_t,
            int Dimensions,
            typename ParallelForFunctor>
  void parallel_for(nd_range<Dimensions> r,
                    ParallelForFunctor f) {
    schedule_kernel<KernelName>([=] { detail::parallel_for(r, f); });
  }


  /** Hierarchical kernel invocation method of a kernel defined as a
      lambda encoding the body of each work-group to launch

      May contain multiple kernel built-in parallel_for_work_item
      functions representing the execution on each work-item.

      Launch num_work_groups work-groups of runtime-defined
      size. Described in detail in 3.5.3.

      \param r defines the iteration space with the work-group layout and
      offset

      \param Dimensions dimensionality of the iteration space

      \param f is the kernel functor to execute

      \param ParallelForFunctor is the kernel functor type

      \param KernelName is a class type that defines the name to be used for
      the underlying kernel
  */
  template <typename KernelName = std::nullptr_t,
            int Dimensions = 1,
            typename ParallelForFunctor>
  void parallel_for_work_group(nd_range<Dimensions> r,
                               ParallelForFunctor f) {
    schedule_kernel<KernelName>([=] {
        detail::parallel_for_workgroup(r, f);
      });
  }


  /** Hierarchical kernel invocation method of a kernel defined as a
      lambda encoding the body of each work-group to launch

      May contain multiple kernel built-in parallel_for_work_item
      functions representing the execution on each work-item.

      Launch num_work_groups work-groups of runtime-defined
      size. Described in detail in 3.5.3.

      \param r defines the iteration space with the work-group layout and
      offset

      \param Dimensions dimensionality of the iteration space

      \param f is the kernel functor to execute

      \param ParallelForFunctor is the kernel functor type

      \param KernelName is a class type that defines the name to be used for
      the underlying kernel
  */
  template <typename KernelName = std::nullptr_t,
            int Dimensions = 1,
            typename ParallelForFunctor>
  void parallel_for_work_group(range<Dimensions> r1, range<Dimensions> r2,
                               ParallelForFunctor f) {
    parallel_for_work_group(nd_range<Dimensions> { r1, r2 }, f);
  }


  /** Kernel invocation method of a kernel defined as pointer to a kernel
      object, described in detail in 3.5.3

      \todo Add in the spec a version taking a kernel and a functor,
      to have host fall-back
  */
  void single_task(kernel sycl_kernel) {
    /* For now just use the usual host task system to schedule          \
       manually the OpenCL kernels instead of using OpenCL event-based  \
       scheduling                                                       \
                                                                        \
       \todo Move the tracing inside the kernel implementation          \
                                                                        \
       \todo Simplify this 2 step ugly interface                        \
    */                                                                  \
    task->set_kernel(sycl_kernel.implementation);                       \
    task->schedule(detail::trace_kernel<kernel>([=, t = task] {         \
          sycl_kernel.implementation->single_task(t, t->get_queue());   \
        }));                                                            \
  }


  /** Kernel invocation method of a kernel defined as a kernel object,
      for the specified range and given an id or item for indexing in
      the indexing space defined by range, described in detail in
      5.4.

      \todo Add in the spec a version taking a kernel and a functor,
      to have host fall-back
  */
#define TRISYCL_ParallelForKernel_RANGE(N)                              \
  void parallel_for(range<N> num_work_items,                            \
                    kernel sycl_kernel) {                               \
    /* For now just use the usual host task system to schedule          \
       manually the OpenCL kernels instead of using OpenCL event-based  \
       scheduling                                                       \
                                                                        \
       \todo Move the tracing inside the kernel implementation          \
                                                                        \
       \todo Simplify this 2 step ugly interface                        \
    */                                                                  \
    task->set_kernel(sycl_kernel.implementation);                       \
    /* Use an intermediate variable to capture task by copy because     \
       otherwise "this" is captured by reference and havoc with task    \
       just accessing the dead "this". Nasty bug to find... */          \
    task->schedule(detail::trace_kernel<kernel>([=, t = task] {         \
          sycl_kernel.implementation->parallel_for(t, t->get_queue(),   \
                                                   num_work_items); })); \
  }


  /* Do not use a template parameter since otherwise the parallel_for
     functor is selected instead of this one

     \todo Clean this
  */
  TRISYCL_ParallelForKernel_RANGE(1)
  TRISYCL_ParallelForKernel_RANGE(2)
  TRISYCL_ParallelForKernel_RANGE(3)
#undef TRISYCL_ParallelForKernel_RANGE

  /** Kernel invocation method of a kernel defined as pointer to a kernel
      object, for the specified nd_range and given an nd_item for indexing
      in the indexing space defined by the nd_range, described in detail
      in 3.5.3

      \todo Add in the spec a version taking a kernel and a functor,
      to have host fall-back

      \todo To be implemented
  */
  template <int Dimensions = 1>
  void parallel_for(nd_range<Dimensions>, kernel syclKernel) {
    detail::unimplemented();
  }

};

namespace detail {

/** Register a buffer as used by a task

    This is a proxy function to avoid complicated type recursion.
*/
static std::shared_ptr<detail::task>
add_buffer_to_task(handler *command_group_handler,
                   std::shared_ptr<detail::buffer_base> b,
                   bool is_write_mode) {
  command_group_handler->task->add_buffer(b, is_write_mode);
  return command_group_handler->task;
}

}

/// @} End the execution Doxygen group

}
}

/*
    # Some Emacs stuff:
    ### Local Variables:
    ### ispell-local-dictionary: "american"
    ### eval: (flyspell-prog-mode)
    ### End:
*/

#endif // TRISYCL_SYCL_HANDLER_HPP<|MERGE_RESOLUTION|>--- conflicted
+++ resolved
@@ -94,13 +94,7 @@
        Explicitly capture task by copy instead of having this captured
        by reference and task by reference by side effect */
     task->add_prelude([=, task = task] {
-<<<<<<< HEAD
-        acc_obj.implementation->copy_in_cl_buffer();
         task->set_arg(arg_index, acc_obj.implementation->get_cl_buffer());
-=======
-        task->get_kernel().get_boost_compute()
-          .set_arg(arg_index, acc_obj.implementation->get_cl_buffer());
->>>>>>> 2588e407
       });
   }
 
@@ -113,8 +107,7 @@
     /* Explicitly capture task by copy instead of having this captured
        by reference and task by reference by side effect */
     task->add_prelude([=, task = task] {
-        task->get_kernel().get_boost_compute()
-          .set_arg(arg_index, scalar_value.unwrap());
+        task->set_arg(arg_index, scalar_value.unwrap());
       });
   }
 
@@ -128,8 +121,7 @@
     /* Explicitly capture task by copy instead of having this captured
        by reference and task by reference by side effect */
     task->add_prelude([=, task = task] {
-        task->get_kernel().get_boost_compute()
-          .set_arg(arg_index, scalar_value);
+        task->set_arg(arg_index, scalar_value);
       });
   }
 
