--- conflicted
+++ resolved
@@ -222,12 +222,8 @@
 endif()
 
 # Find Boost
-<<<<<<< HEAD
-set(BOOST_REQUIRED_COMPONENTS chrono fiber log)
-=======
-set(BOOST_REQUIRED_COMPONENTS chrono log thread)
-
->>>>>>> d4a94e95
+set(BOOST_REQUIRED_COMPONENTS chrono fiber log thread)
+
 if(TRISYCL_OPENCL)
   list(APPEND BOOST_REQUIRED_COMPONENTS filesystem)
 endif()
@@ -279,11 +275,8 @@
     Threads::Threads
     $<$<BOOL:${LOG_NEEDED}>:Boost::log>
     Boost::chrono
-<<<<<<< HEAD
     Boost::fiber
-=======
     Boost::thread
->>>>>>> d4a94e95
     $<$<BOOL:${TRISYCL_OPENCL}>:Boost::filesystem> #Required by BOOST_COMPUTE_USE_OFFLINE_CACHE.
     ${GTKMM_LIBRARIES})
 
