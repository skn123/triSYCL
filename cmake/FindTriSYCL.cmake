#.rst:
# FindTriSYCL
#---------------
#
# This file is distributed under the University of Illinois Open Source
# License. See LICENSE.TXT for details.

#########################
#  FindTriSYCL.cmake
#########################
#
# Tools for finding and building with triSYCL.
#
# Requite CMake version 3.5 or higher

cmake_minimum_required (VERSION 3.5)
project(triSYCL CXX) # The name of the project (forward declare language)

#######################
#  set_target_cxx_std
#######################
#
#  Sets the specified target to support the required C++ standard level.
#
#  targetName : Name of the target to be set.
#  cxxStdYear : The year of the required C++ standard (e.g.: 17)
#
function(set_target_cxx_std targetName cxxStdYear)
  if(cxx_std_${cxxStdYear} IN_LIST CMAKE_CXX_COMPILE_FEATURES)
    set_property(TARGET ${targetName}
      PROPERTY
        INTERFACE_COMPILE_FEATURES cxx_std_${cxxStdYear})
  else()
    if(MSVC)
      set(cxxStdFlag  /std:c++${cxxStdYear})
    else()
      set(cxxStdFlag -std=c++${cxxStdYear})
    endif()
    include(CheckCXXCompilerFlag)
    check_cxx_compiler_flag(${cxxStdFlag} compilerHasCxxStdFlag)
    if(compilerHasCxxStdFlag)
      message(STATUS "CMake compile features not available for the current \
toolchain or CMake version, setting C++ standard level directly via compiler \
flags. Please be aware that setting flags doesn't check the actual C++${cxxStdYear} \
standard support provided by the underlying toolchain, e.g.: build may fail \
on unsupported features.")
      set_property(TARGET ${targetName}
        PROPERTY
          INTERFACE_COMPILE_OPTIONS ${cxxStdFlag})
    else()
      message(WARNING "Compiler seems to be unable to accept ${cxxStdFlag},
build will probably fail. Please set CMAKE_CXX_FLAGS to some sensible value for \
your toolchain.")
    endif()
  endif()
endfunction(set_target_cxx_std)

add_library(_trisycl_cxxfeatures INTERFACE)
add_library(triSYCL::cxxfeatures ALIAS _trisycl_cxxfeatures)

# Check that a supported host compiler can be found
if(CMAKE_COMPILER_IS_GNUCXX)
  # Require at least gcc 9
  if (CMAKE_CXX_COMPILER_VERSION VERSION_LESS 9)
    message(FATAL_ERROR
      "host compiler - Not found! (gcc version must be at least 9)")
  else()
    message(STATUS "host compiler - gcc ${CMAKE_CXX_COMPILER_VERSION}")
<<<<<<< HEAD
    add_compile_options("-Wall")   # Turn on all warnings
    add_compile_options("-Wextra") # Turn on all warnings

    # Disabling specific warnings
    # warning: ignoring attributes on template argument
    add_compile_options("-Wno-ignored-attributes")
    # warning: comparison between signed and unsigned integer expressions
    add_compile_options("-Wno-sign-compare")
    # warning: ‘<OpenCL func>’ is deprecated
    add_compile_options("-Wno-deprecated-declarations")
    # warning: type qualifiers ignored on function return type
    add_compile_options("-Wno-ignored-qualifiers")
    # warning: unused parameter ‘<id>’
    add_compile_options("-Wno-unused-parameter")
=======
>>>>>>> 8cb0b3fe

    set_target_cxx_std(_trisycl_cxxfeatures 17)
    target_compile_options(_trisycl_cxxfeatures
      INTERFACE
        # Turn on all warnings:
        -Wall
        -Wextra
        # Disable specific warnings:
        # warning: type qualifiers ignored on function return type
        -Wno-ignored-qualifiers
        # warning: comparison between signed and unsigned integer expressions
        -Wno-sign-compare
        # warning: ‘<OpenCL func>’ is deprecated
        -Wno-deprecated-declarations
        # warning: unused parameter ‘<id>’
        -Wno-unused-parameter
        # warning: ignoring attributes on template argument
        -Wno-ignored-attributes
    )
  endif()
elseif ("${CMAKE_CXX_COMPILER_ID}" STREQUAL "Clang")
  # Require at least clang 9
  if (${CMAKE_CXX_COMPILER_VERSION} VERSION_LESS 9)
    message(FATAL_ERROR
      "host compiler - Not found! (clang version must be at least 9)")
  else()
    message(STATUS "host compiler - clang ${CMAKE_CXX_COMPILER_VERSION}")
<<<<<<< HEAD
    add_compile_options("-Wall")   # Turn on all warnings
    add_compile_options("-Wextra") # Turn on all warnings

    # Disabling specific warnings
    # warning: 'const' type qualifier on return type has no effect
    add_compile_options("-Wno-ignored-qualifiers")
    # warning: comparison between signed and unsigned integer expressions
    add_compile_options("-Wno-sign-compare")
    # warning: ‘<OpenCL func>’ is deprecated
    add_compile_options("-Wno-deprecated-declarations")
    # warning: unused parameter ‘<id>’
    add_compile_options("-Wno-unused-parameter")
    # warning: suggest braces around initialization of subobject
    add_compile_options("-Wno-missing-braces")
    # warning: unused variable '<id>'
    add_compile_options("-Wno-unused-variable")
    # warning: instantiation of variable '<templated id>' required here,
    # but no definition is available
    add_compile_options("-Wno-undefined-var-template")
=======
>>>>>>> 8cb0b3fe

    set_target_cxx_std(_trisycl_cxxfeatures 17)
    target_compile_options(_trisycl_cxxfeatures
      INTERFACE
        # Turn on all warnings
        -Wall
        -Wextra
        # Disable specific warnings:
        # warning: 'const' type qualifier on return type has no effect
        -Wno-ignored-qualifiers
        # warning: comparison between signed and unsigned integer expressions
        -Wno-sign-compare
        # warning: ‘<OpenCL func>’ is deprecated
        -Wno-deprecated-declarations
        # warning: unused parameter ‘<id>’
        -Wno-unused-parameter
        # warning: suggest braces around initialization of subobject
        -Wno-missing-braces
        # warning: unused variable '<id>'
        -Wno-unused-variable
        # warning: instantiation of variable '<templated id>' required here,
        # but no definition is available
        -Wno-undefined-var-template
    )
  endif()
elseif ("${CMAKE_CXX_COMPILER_ID}" STREQUAL "MSVC")
  # Change to /std:c++latest once Boost::funtional is fixed
  # (1.63.0 with toolset v141 not working)
  set_target_cxx_std(_trisycl_cxxfeatures 14)
  # Replace default Warning Level 3 with 4 (/Wall is pretty-much useless on MSVC
  # system headers are plagued with warnings)
  string(REGEX REPLACE "/W[0-9]" "/W4" CMAKE_CXX_FLAGS ${CMAKE_CXX_FLAGS})

  target_compile_options(_trisycl_cxxfeatures
      INTERFACE
        # Disabling (default) Warning Level 3 output
        # warning C4996: Call to '<algorithm name>' with parameters that may be
        # unsafe - this call relies on the caller to check that the passed values
        # are correct.
        /wd4996
        # warning C4267: '=': conversion from 'size_t' to 'int', possible loss of data
        /wd4267
        # warning C4244: '=': conversion from 'size_t' to 'double',
        # possible loss of data
        /wd4244
        # warning C4305: '<op>': truncation from 'double' to 'float'
        /wd4305
        # warning C4101: '<id>': unreferenced local variable
        /wd4101
        # warning C4700: uninitialized local variable '<id>' used
        /wd4700
        # warning C4189: '<id>': local variable is initialized but not referenced
        /wd4189
        # Disabling Warning Level 4 output
        # warning C4100: '<param>': unreferenced formal parameter
        /wd4100
        # warning C4459: declaration of '<id>' hides global declaration
        /wd4459
        # warning C4127: conditional expression is constant
        /wd4127
        # warning C4456: declaration of '<id>' hides previous local declaration
        /wd4456
    )
else()
  message(WARNING
    "host compiler - Not found! (triSYCL supports GCC, Clang and MSVC)")
endif()

#triSYCL options
option(TRISYCL_OPENMP "triSYCL multi-threading with OpenMP" ON)
option(TRISYCL_TBB "triSYCL multi-threading with TBB" OFF)
option(TRISYCL_OPENCL "triSYCL OpenCL interoperability mode" OFF)
option(TRISYCL_NO_ASYNC "triSYCL use synchronous kernel execution" OFF)
option(TRISYCL_DEBUG "triSYCL use debug mode" OFF)
option(TRISYCL_DEBUG_STRUCTORS "triSYCL trace of object lifetimes" OFF)
option(TRISYCL_TRACE_KERNEL "triSYCL trace of kernel execution" OFF)
option(TRISYCL_INCLUDE_DIR  "triSYCL include directory" OFF)

mark_as_advanced(TRISYCL_OPENMP)
mark_as_advanced(TRISYCL_TBB)
mark_as_advanced(TRISYCL_OPENCL)
mark_as_advanced(TRISYCL_NO_ASYNC)
mark_as_advanced(TRISYCL_DEBUG)
mark_as_advanced(TRISYCL_DEBUG_STRUCTORS)
mark_as_advanced(TRISYCL_TRACE_KERNEL)
mark_as_advanced(TRISYCL_INCLUDE_DIR)

#triSYCL definitions
set(CL_SYCL_LANGUAGE_VERSION 121 CACHE STRING VERSION
  "Host language version to be used by triSYCL (default is: 121)")
set(TRISYCL_CL_LANGUAGE_VERSION 121 CACHE STRING VERSION
  "Device language version to be used by triSYCL (default is: 121)")

# There is some C++20 code
set(CMAKE_CXX_STANDARD 20)
set(CXX_STANDARD_REQUIRED ON)

if(NOT TRISYCL_INCLUDE_DIR)
  set(TRISYCL_INCLUDE_DIR ${PROJECT_SOURCE_DIR}/include)
endif()

if(EXISTS ${TRISYCL_INCLUDE_DIR})
  message(STATUS "Found triSYCL include directory: " ${TRISYCL_INCLUDE_DIR})
else()
  message(FATAL_ERROR "triSYCL include directory - no found! "
    ${TRISYCL_INCLUDE_DIR})
endif()


# Find OpenCL package
if(TRISYCL_OPENCL)
  find_package(OpenCL REQUIRED)
  if(UNIX)
    set(BOOST_COMPUTE_INCPATH /usr/include/compute CACHE PATH
      "Path to Boost.Compute headers (default is: /usr/include/compute)")
  endif(UNIX)
endif()

# Find OpenMP package
if(TRISYCL_OPENMP)
  find_package(OpenMP REQUIRED)
endif()

# Find TBB package
if(TRISYCL_TBB)
  find_package(TBB REQUIRED)
endif()

# Find Boost
set(BOOST_REQUIRED_COMPONENTS chrono log)

if(TRISYCL_OPENCL)
  list(APPEND BOOST_REQUIRED_COMPONENTS filesystem)
endif()
find_package(Boost 1.65 REQUIRED COMPONENTS ${BOOST_REQUIRED_COMPONENTS})

# If debug or trace we need boost log
if(TRISYCL_DEBUG OR TRISYCL_DEBUG_STRUCTORS OR TRISYCL_TRACE_KERNEL)
  set(LOG_NEEDED ON)
else()
  set(LOG_NEEDED OFF)
endif()


message(STATUS "triSYCL OpenMP:                   ${TRISYCL_OPENMP}")
message(STATUS "triSYCL TBB:                      ${TRISYCL_TBB}")
message(STATUS "triSYCL OpenCL:                   ${TRISYCL_OPENCL}")
message(STATUS "triSYCL synchronous execution:    ${TRISYCL_NO_ASYNC}")
message(STATUS "triSYCL debug mode:               ${TRISYCL_DEBUG}")
message(STATUS "triSYCL object trace:             ${TRISYCL_DEBUG_STRUCTORS}")
message(STATUS "triSYCL kernel trace:             ${TRISYCL_TRACE_KERNEL}")

find_package(Threads REQUIRED)

# Graphics library used by triSYCL graphics library
find_package(PkgConfig)
pkg_check_modules(GTKMM gtkmm-3.0)

#######################
#  add_sycl_to_target
#######################
#
#  Sets the proper flags and includes for the target compilation.
#
#  targetName : Name of the target to add a SYCL to.
#
function(add_sycl_to_target targetName)
  # Add include directories to the "#include <>" paths
  target_include_directories(${targetName} PUBLIC
    ${TRISYCL_INCLUDE_DIR}
    ${Boost_INCLUDE_DIRS}
    $<$<BOOL:${TRISYCL_OPENCL}>:${OpenCL_INCLUDE_DIRS}>
    $<$<BOOL:${TRISYCL_OPENCL}>:${BOOST_COMPUTE_INCPATH}>
    ${GTKMM_INCLUDE_DIRS})

  # Link dependencies
  target_link_libraries(${targetName} PUBLIC
    triSYCL::cxxfeatures
    $<$<BOOL:${TRISYCL_OPENCL}>:${OpenCL_LIBRARIES}>
    Threads::Threads
    $<$<BOOL:${LOG_NEEDED}>:Boost::log>
    Boost::chrono
    $<$<BOOL:${TRISYCL_OPENCL}>:Boost::filesystem> #Required by BOOST_COMPUTE_USE_OFFLINE_CACHE.
    ${GTKMM_LIBRARIES})

  # Compile definitions
  target_compile_definitions(${targetName} PUBLIC
    $<$<BOOL:${TRISYCL_NO_ASYNC}>:TRISYCL_NO_ASYNC>
    $<$<BOOL:${TRISYCL_OPENCL}>:TRISYCL_OPENCL>
    $<$<BOOL:${TRISYCL_OPENCL}>:BOOST_COMPUTE_USE_OFFLINE_CACHE>
    $<$<BOOL:${TRISYCL_DEBUG}>:TRISYCL_DEBUG>
    $<$<BOOL:${TRISYCL_DEBUG_STRUCTORS}>:TRISYCL_DEBUG_STRUCTORS>
    $<$<BOOL:${TRISYCL_TRACE_KERNEL}>:TRISYCL_TRACE_KERNEL>
    $<$<BOOL:${LOG_NEEDED}>:BOOST_LOG_DYN_LINK>)

  # C++ and OpenMP requirements
  target_compile_options(${targetName} PUBLIC
    ${TRISYCL_COMPILE_OPTIONS}
    $<$<BOOL:${TRISYCL_OPENMP}>:${OpenMP_CXX_FLAGS}>)

  if(${TRISYCL_OPENMP})
    set_target_properties(${targetName}
      PROPERTIES
      LINK_FLAGS ${OpenMP_CXX_FLAGS})
  endif(${TRISYCL_OPENMP})

  # C++ and TBB requirements
  if(${TRISYCL_TBB})
    target_compile_definitions(${targetName} PUBLIC -DTRISYCL_TBB)

    target_include_directories(${targetName} PUBLIC ${TBB_INCLUDE_DIR})
    target_link_libraries(${targetName} PUBLIC ${TBB_LIBRARIES})
  endif(${TRISYCL_TBB})

endfunction(add_sycl_to_target)<|MERGE_RESOLUTION|>--- conflicted
+++ resolved
@@ -66,23 +66,6 @@
       "host compiler - Not found! (gcc version must be at least 9)")
   else()
     message(STATUS "host compiler - gcc ${CMAKE_CXX_COMPILER_VERSION}")
-<<<<<<< HEAD
-    add_compile_options("-Wall")   # Turn on all warnings
-    add_compile_options("-Wextra") # Turn on all warnings
-
-    # Disabling specific warnings
-    # warning: ignoring attributes on template argument
-    add_compile_options("-Wno-ignored-attributes")
-    # warning: comparison between signed and unsigned integer expressions
-    add_compile_options("-Wno-sign-compare")
-    # warning: ‘<OpenCL func>’ is deprecated
-    add_compile_options("-Wno-deprecated-declarations")
-    # warning: type qualifiers ignored on function return type
-    add_compile_options("-Wno-ignored-qualifiers")
-    # warning: unused parameter ‘<id>’
-    add_compile_options("-Wno-unused-parameter")
-=======
->>>>>>> 8cb0b3fe
 
     set_target_cxx_std(_trisycl_cxxfeatures 17)
     target_compile_options(_trisycl_cxxfeatures
@@ -110,28 +93,6 @@
       "host compiler - Not found! (clang version must be at least 9)")
   else()
     message(STATUS "host compiler - clang ${CMAKE_CXX_COMPILER_VERSION}")
-<<<<<<< HEAD
-    add_compile_options("-Wall")   # Turn on all warnings
-    add_compile_options("-Wextra") # Turn on all warnings
-
-    # Disabling specific warnings
-    # warning: 'const' type qualifier on return type has no effect
-    add_compile_options("-Wno-ignored-qualifiers")
-    # warning: comparison between signed and unsigned integer expressions
-    add_compile_options("-Wno-sign-compare")
-    # warning: ‘<OpenCL func>’ is deprecated
-    add_compile_options("-Wno-deprecated-declarations")
-    # warning: unused parameter ‘<id>’
-    add_compile_options("-Wno-unused-parameter")
-    # warning: suggest braces around initialization of subobject
-    add_compile_options("-Wno-missing-braces")
-    # warning: unused variable '<id>'
-    add_compile_options("-Wno-unused-variable")
-    # warning: instantiation of variable '<templated id>' required here,
-    # but no definition is available
-    add_compile_options("-Wno-undefined-var-template")
-=======
->>>>>>> 8cb0b3fe
 
     set_target_cxx_std(_trisycl_cxxfeatures 17)
     target_compile_options(_trisycl_cxxfeatures
