--- conflicted
+++ resolved
@@ -60,17 +60,10 @@
 
 # Check that a supported host compiler can be found
 if(CMAKE_COMPILER_IS_GNUCXX)
-<<<<<<< HEAD
   # Require at least gcc 9
   if (CMAKE_CXX_COMPILER_VERSION VERSION_LESS 9)
     message(FATAL_ERROR
       "host compiler - Not found! (gcc version must be at least 9)")
-=======
-  # Require at least gcc 7
-  if (CMAKE_CXX_COMPILER_VERSION VERSION_LESS 7)
-    message(FATAL_ERROR
-      "host compiler - Not found! (gcc version must be at least 7)")
->>>>>>> 1f410849
   else()
     message(STATUS "host compiler - gcc ${CMAKE_CXX_COMPILER_VERSION}")
 
@@ -94,17 +87,10 @@
     )
   endif()
 elseif ("${CMAKE_CXX_COMPILER_ID}" STREQUAL "Clang")
-<<<<<<< HEAD
   # Require at least clang 9
   if (${CMAKE_CXX_COMPILER_VERSION} VERSION_LESS 9)
     message(FATAL_ERROR
       "host compiler - Not found! (clang version must be at least 9)")
-=======
-  # Require at least clang 7
-  if (${CMAKE_CXX_COMPILER_VERSION} VERSION_LESS 7)
-    message(FATAL_ERROR
-      "host compiler - Not found! (clang version must be at least 7)")
->>>>>>> 1f410849
   else()
     message(STATUS "host compiler - clang ${CMAKE_CXX_COMPILER_VERSION}")
 
@@ -236,11 +222,7 @@
 endif()
 
 # Find Boost
-<<<<<<< HEAD
-set(BOOST_REQUIRED_COMPONENTS chrono log thread)
-=======
 set(BOOST_REQUIRED_COMPONENTS chrono fiber log thread)
->>>>>>> 1f410849
 
 if(TRISYCL_OPENCL)
   list(APPEND BOOST_REQUIRED_COMPONENTS filesystem)
@@ -293,10 +275,7 @@
     Threads::Threads
     $<$<BOOL:${LOG_NEEDED}>:Boost::log>
     Boost::chrono
-<<<<<<< HEAD
-=======
     Boost::fiber
->>>>>>> 1f410849
     Boost::thread
     $<$<BOOL:${TRISYCL_OPENCL}>:Boost::filesystem> #Required by BOOST_COMPUTE_USE_OFFLINE_CACHE.
     ${GTKMM_LIBRARIES})
