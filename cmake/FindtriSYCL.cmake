#.rst:
# FindtriSYCL
#---------------
#
# This file is distributed under the University of Illinois Open Source
# License. See LICENSE.TXT for details.

#########################
#  FindtriSYCL.cmake
#########################
#
# Tools for finding and building with triSYCL.

# Require CMake version 3.16 or higher
cmake_minimum_required (VERSION 3.16)

# The name of the project (forward declare language)
project(triSYCL CXX)

#######################
#  set_target_cxx_std
#######################
#
#  Sets the specified target to support the required C++ standard level.
#
#  targetName : Name of the target to be set.
#  cxxStdYear : The year of the required C++ standard (e.g.: 17)
#
function(set_target_cxx_std targetName cxxStdYear)
  if(cxx_std_${cxxStdYear} IN_LIST CMAKE_CXX_COMPILE_FEATURES)
    set_property(TARGET ${targetName}
      PROPERTY
        INTERFACE_COMPILE_FEATURES cxx_std_${cxxStdYear})
  else()
    if(MSVC)
      set(cxxStdFlag  /std:c++${cxxStdYear})
    else()
      set(cxxStdFlag -std=c++${cxxStdYear})
    endif()
    include(CheckCXXCompilerFlag)
    check_cxx_compiler_flag(${cxxStdFlag} compilerHasCxxStdFlag)
    if(compilerHasCxxStdFlag)
      message(STATUS "CMake compile features not available for the current \
toolchain or CMake version, setting C++ standard level directly via compiler \
flags. Please be aware that setting flags doesn't check the actual C++${cxxStdYear} \
standard support provided by the underlying toolchain, e.g.: build may fail \
on unsupported features.")
      set_property(TARGET ${targetName}
        PROPERTY
          INTERFACE_COMPILE_OPTIONS ${cxxStdFlag})
    else()
      message(WARNING "Compiler seems to be unable to accept ${cxxStdFlag},
build will probably fail. Please set CMAKE_CXX_FLAGS to some sensible value for \
your toolchain.")
    endif()
  endif()
endfunction(set_target_cxx_std)

add_library(_trisycl_cxxfeatures INTERFACE)
add_library(triSYCL::cxxfeatures ALIAS _trisycl_cxxfeatures)

# Check that a supported host compiler can be found
if(CMAKE_COMPILER_IS_GNUCXX)
  # Require at least gcc 9
  if (CMAKE_CXX_COMPILER_VERSION VERSION_LESS 9)
    message(FATAL_ERROR
      "host compiler - Not found! (gcc version must be at least 9)")
  else()
    message(STATUS "host compiler - gcc ${CMAKE_CXX_COMPILER_VERSION}")

    set_target_cxx_std(_trisycl_cxxfeatures 17)
    target_compile_options(_trisycl_cxxfeatures
      INTERFACE
        # Turn on all warnings:
        -Wall
        -Wextra
        # Disable specific warnings:
        # warning: type qualifiers ignored on function return type
        -Wno-ignored-qualifiers
        # warning: comparison between signed and unsigned integer expressions
        -Wno-sign-compare
        # warning: ‘<OpenCL func>’ is deprecated
        -Wno-deprecated-declarations
        # warning: unused parameter ‘<id>’
        -Wno-unused-parameter
        # warning: ignoring attributes on template argument
        -Wno-ignored-attributes
    )
  endif()
elseif ("${CMAKE_CXX_COMPILER_ID}" STREQUAL "Clang")
  # Require at least clang 9
  if (${CMAKE_CXX_COMPILER_VERSION} VERSION_LESS 9)
    message(FATAL_ERROR
      "host compiler - Not found! (clang version must be at least 9)")
  else()
    message(STATUS "host compiler - clang ${CMAKE_CXX_COMPILER_VERSION}")

    set_target_cxx_std(_trisycl_cxxfeatures 17)
    target_compile_options(_trisycl_cxxfeatures
      INTERFACE
        # Turn on all warnings
        -Wall
        -Wextra
        # Disable specific warnings:
        # warning: 'const' type qualifier on return type has no effect
        -Wno-ignored-qualifiers
        # warning: comparison between signed and unsigned integer expressions
        -Wno-sign-compare
        # warning: ‘<OpenCL func>’ is deprecated
        -Wno-deprecated-declarations
        # warning: unused parameter ‘<id>’
        -Wno-unused-parameter
        # warning: suggest braces around initialization of subobject
        -Wno-missing-braces
        # warning: unused variable '<id>'
        -Wno-unused-variable
        # warning: instantiation of variable '<templated id>' required here,
        # but no definition is available
        -Wno-undefined-var-template
    )
  endif()
elseif ("${CMAKE_CXX_COMPILER_ID}" STREQUAL "MSVC")
  # Change to /std:c++latest once Boost::funtional is fixed
  # (1.63.0 with toolset v141 not working)
  set_target_cxx_std(_trisycl_cxxfeatures 17)
  # Replace default Warning Level 3 with 4 (/Wall is pretty-much useless on MSVC
  # system headers are plagued with warnings)
  string(REGEX REPLACE "/W[0-9]" "/W4" CMAKE_CXX_FLAGS ${CMAKE_CXX_FLAGS})

  target_compile_options(_trisycl_cxxfeatures
      INTERFACE
        # Disabling (default) Warning Level 3 output
        # warning C4996: Call to '<algorithm name>' with parameters that may be
        # unsafe - this call relies on the caller to check that the passed values
        # are correct.
        /wd4996
        # warning C4267: '=': conversion from 'size_t' to 'int', possible loss of data
        /wd4267
        # warning C4244: '=': conversion from 'size_t' to 'double',
        # possible loss of data
        /wd4244
        # warning C4305: '<op>': truncation from 'double' to 'float'
        /wd4305
        # warning C4101: '<id>': unreferenced local variable
        /wd4101
        # warning C4700: uninitialized local variable '<id>' used
        /wd4700
        # warning C4189: '<id>': local variable is initialized but not referenced
        /wd4189
        # Disabling Warning Level 4 output
        # warning C4100: '<param>': unreferenced formal parameter
        /wd4100
        # warning C4459: declaration of '<id>' hides global declaration
        /wd4459
        # warning C4127: conditional expression is constant
        /wd4127
        # warning C4456: declaration of '<id>' hides previous local declaration
        /wd4456
    )
else()
  message(WARNING
    "host compiler - Not found! (triSYCL supports GCC, Clang and MSVC)")
endif()

#triSYCL options
option(TRISYCL_OPENMP "triSYCL multi-threading with OpenMP" ON)
option(TRISYCL_TBB "triSYCL multi-threading with TBB" OFF)
option(TRISYCL_OPENCL "triSYCL OpenCL interoperability mode" OFF)
option(TRISYCL_NO_ASYNC "triSYCL use synchronous kernel execution" OFF)
option(TRISYCL_DEBUG "triSYCL use debug mode" OFF)
option(TRISYCL_DEBUG_STRUCTORS "triSYCL trace of object lifetimes" OFF)
option(TRISYCL_TRACE_KERNEL "triSYCL trace of kernel execution" OFF)
option(TRISYCL_INCLUDE_DIR  "triSYCL include directory" OFF)

mark_as_advanced(TRISYCL_OPENMP)
mark_as_advanced(TRISYCL_TBB)
mark_as_advanced(TRISYCL_OPENCL)
mark_as_advanced(TRISYCL_NO_ASYNC)
mark_as_advanced(TRISYCL_DEBUG)
mark_as_advanced(TRISYCL_DEBUG_STRUCTORS)
mark_as_advanced(TRISYCL_TRACE_KERNEL)
mark_as_advanced(TRISYCL_INCLUDE_DIR)

#triSYCL definitions
set(CL_SYCL_LANGUAGE_VERSION 121 CACHE STRING VERSION
  "Host language version to be used by triSYCL (default is: 121)")
set(TRISYCL_CL_LANGUAGE_VERSION 121 CACHE STRING VERSION
  "Device language version to be used by triSYCL (default is: 121)")

# There is some C++20 code
set(CMAKE_CXX_STANDARD 20)
set(CXX_STANDARD_REQUIRED ON)

if(NOT TRISYCL_INCLUDE_DIR)
  # Set the location from the local directory instead of the project
  # directory, so the location is correct even when this file is
  # included from anywhere
  set(TRISYCL_INCLUDE_DIR ${CMAKE_CURRENT_LIST_DIR}/../include)
endif()

if(EXISTS ${TRISYCL_INCLUDE_DIR})
  message(STATUS "Found triSYCL include directory: " ${TRISYCL_INCLUDE_DIR})
else()
  message(FATAL_ERROR "triSYCL include directory - not found! "
    ${TRISYCL_INCLUDE_DIR})
endif()


# Find OpenCL package
if(TRISYCL_OPENCL)
  find_package(OpenCL REQUIRED)
  if(UNIX)
    set(BOOST_COMPUTE_INCPATH /usr/include/compute CACHE PATH
      "Path to Boost.Compute headers (default is: /usr/include/compute)")
  endif(UNIX)
endif()

# Find OpenMP package
if(TRISYCL_OPENMP)
  find_package(OpenMP REQUIRED)
endif()

# Find TBB package
if(TRISYCL_TBB)
  find_package(TBB REQUIRED)
endif()

# Find specifically the non pure header Boost library packages
set(BOOST_REQUIRED_COMPONENTS context fiber log thread)

if(TRISYCL_OPENCL)
  list(APPEND BOOST_REQUIRED_COMPONENTS filesystem)
endif()
find_package(Boost 1.65 REQUIRED COMPONENTS ${BOOST_REQUIRED_COMPONENTS})

# If debug or trace we need boost log
if(TRISYCL_DEBUG OR TRISYCL_DEBUG_STRUCTORS OR TRISYCL_TRACE_KERNEL)
  set(LOG_NEEDED ON)
else()
  set(LOG_NEEDED OFF)
endif()


message(STATUS "triSYCL OpenMP:                   ${TRISYCL_OPENMP}")
message(STATUS "triSYCL TBB:                      ${TRISYCL_TBB}")
message(STATUS "triSYCL OpenCL:                   ${TRISYCL_OPENCL}")
message(STATUS "triSYCL synchronous execution:    ${TRISYCL_NO_ASYNC}")
message(STATUS "triSYCL debug mode:               ${TRISYCL_DEBUG}")
message(STATUS "triSYCL object trace:             ${TRISYCL_DEBUG_STRUCTORS}")
message(STATUS "triSYCL kernel trace:             ${TRISYCL_TRACE_KERNEL}")

find_package(Threads REQUIRED)

# Graphics library used by triSYCL graphics library
find_package(PkgConfig REQUIRED)
pkg_check_modules(GTKMM gtkmm-3.0)

# To get some content directly at the source
include(FetchContent)
# Display what is happening behind the scene for less confusion
set(FETCHCONTENT_QUIET FALSE)

# Install the experimental mdspan implementation described in ISO C++
# P0009 proposal https://github.com/ORNL/cpp-proposals-pub/tree/master/P0009
FetchContent_Declare(experimental_mdspan
  GIT_REPOSITORY    https://github.com/kokkos/mdspan
  # There is a bug in CMake before 3.21 not having GIT_SHALLOW
  # working, so use latest commit of the branch even if it is not
  # super stable...
  GIT_SHALLOW       TRUE
  GIT_TAG           stable
  GIT_PROGRESS TRUE
)
FetchContent_MakeAvailable(experimental_mdspan)

# Get directly a recent version of range-v3 at the source because
# there are some issues with some old versions provided as
# distribution packages
FetchContent_Declare(range_v3
  GIT_REPOSITORY    https://github.com/ericniebler/range-v3
  GIT_SHALLOW       TRUE
  GIT_TAG           master
  GIT_PROGRESS TRUE
)
FetchContent_MakeAvailable(range_v3)

<<<<<<< HEAD
# Get directly a recent version of magic_enum
FetchContent_Declare(magic_enum
  GIT_REPOSITORY    https://github.com/Neargye/magic_enum
  GIT_SHALLOW       TRUE
  GIT_TAG           v0.7.3
  GIT_PROGRESS TRUE
)
FetchContent_MakeAvailable(magic_enum)

# Graphics library used by triSYCL graphics library
find_package(PkgConfig REQUIRED)
pkg_check_modules(GTKMM gtkmm-3.0)
=======
# Get the Catch2 testing environment
FetchContent_Declare(Catch2
  GIT_REPOSITORY https://github.com/catchorg/Catch2.git
  GIT_TAG        v3.0.0-preview3
)
FetchContent_MakeAvailable(Catch2)
>>>>>>> 9f4c1e81

#######################
#  add_sycl_to_target
#######################
#
#  Sets the proper flags and includes for the target compilation.
#
#  targetName : Name of the target to add a SYCL to.
#
function(add_sycl_to_target targetName)
  # Add include directories to the "#include <>" paths
  target_include_directories(${targetName} PUBLIC
    ${TRISYCL_INCLUDE_DIR}
    ${Boost_INCLUDE_DIRS}
    $<$<BOOL:${TRISYCL_OPENCL}>:${OpenCL_INCLUDE_DIRS}>
    $<$<BOOL:${TRISYCL_OPENCL}>:${BOOST_COMPUTE_INCPATH}>
    ${GTKMM_INCLUDE_DIRS})

  # Link dependencies
  target_link_libraries(${targetName} PUBLIC
    triSYCL::cxxfeatures
    $<$<BOOL:${TRISYCL_OPENCL}>:${OpenCL_LIBRARIES}>
    Threads::Threads
    $<$<BOOL:${LOG_NEEDED}>:Boost::log>
    Boost::chrono
    Boost::context
    Boost::fiber
    Boost::thread
    std::mdspan
    #Required by BOOST_COMPUTE_USE_OFFLINE_CACHE:
    $<$<BOOL:${TRISYCL_OPENCL}>:Boost::filesystem>
    ${GTKMM_LIBRARIES}
    range-v3::range-v3
    magic_enum::magic_enum
  )

  # Compile definitions
  target_compile_definitions(${targetName} PUBLIC
    $<$<BOOL:${TRISYCL_NO_ASYNC}>:TRISYCL_NO_ASYNC>
    $<$<BOOL:${TRISYCL_OPENCL}>:TRISYCL_OPENCL>
    $<$<BOOL:${TRISYCL_OPENCL}>:BOOST_COMPUTE_USE_OFFLINE_CACHE>
    $<$<BOOL:${TRISYCL_DEBUG}>:TRISYCL_DEBUG>
    $<$<BOOL:${TRISYCL_DEBUG_STRUCTORS}>:TRISYCL_DEBUG_STRUCTORS>
    $<$<BOOL:${TRISYCL_TRACE_KERNEL}>:TRISYCL_TRACE_KERNEL>
    $<$<BOOL:${LOG_NEEDED}>:BOOST_LOG_DYN_LINK>)

  # C++ and OpenMP requirements
  target_compile_options(${targetName} PUBLIC
    ${TRISYCL_COMPILE_OPTIONS}
    $<$<BOOL:${TRISYCL_OPENMP}>:${OpenMP_CXX_FLAGS}>)

  if(${TRISYCL_OPENMP})
    set_target_properties(${targetName}
      PROPERTIES
      LINK_FLAGS ${OpenMP_CXX_FLAGS})
  endif(${TRISYCL_OPENMP})

  # C++ and TBB requirements
  if(${TRISYCL_TBB})
    target_compile_definitions(${targetName} PUBLIC -DTRISYCL_TBB)

    target_include_directories(${targetName} PUBLIC ${TBB_INCLUDE_DIR})
    target_link_libraries(${targetName} PUBLIC ${TBB_LIBRARIES})
  endif(${TRISYCL_TBB})

endfunction(add_sycl_to_target)<|MERGE_RESOLUTION|>--- conflicted
+++ resolved
@@ -284,7 +284,6 @@
 )
 FetchContent_MakeAvailable(range_v3)
 
-<<<<<<< HEAD
 # Get directly a recent version of magic_enum
 FetchContent_Declare(magic_enum
   GIT_REPOSITORY    https://github.com/Neargye/magic_enum
@@ -294,17 +293,12 @@
 )
 FetchContent_MakeAvailable(magic_enum)
 
-# Graphics library used by triSYCL graphics library
-find_package(PkgConfig REQUIRED)
-pkg_check_modules(GTKMM gtkmm-3.0)
-=======
 # Get the Catch2 testing environment
 FetchContent_Declare(Catch2
   GIT_REPOSITORY https://github.com/catchorg/Catch2.git
   GIT_TAG        v3.0.0-preview3
 )
 FetchContent_MakeAvailable(Catch2)
->>>>>>> 9f4c1e81
 
 #######################
 #  add_sycl_to_target
