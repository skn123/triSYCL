--- conflicted
+++ resolved
@@ -251,6 +251,10 @@
 
 find_package(Threads REQUIRED)
 
+# Graphics library used by triSYCL graphics library
+find_package(PkgConfig REQUIRED)
+pkg_check_modules(GTKMM gtkmm-3.0)
+
 # To get some content directly at the source
 include(FetchContent)
 # Display what is happening behind the scene for less confusion
@@ -280,18 +284,12 @@
 )
 FetchContent_MakeAvailable(range_v3)
 
-<<<<<<< HEAD
-# Graphics library used by triSYCL graphics library
-find_package(PkgConfig REQUIRED)
-pkg_check_modules(GTKMM gtkmm-3.0)
-=======
 # Get the Catch2 testing environment
 FetchContent_Declare(Catch2
   GIT_REPOSITORY https://github.com/catchorg/Catch2.git
   GIT_TAG        v3.0.0-preview3
 )
 FetchContent_MakeAvailable(Catch2)
->>>>>>> 6b9cb2c4
 
 #######################
 #  add_sycl_to_target
