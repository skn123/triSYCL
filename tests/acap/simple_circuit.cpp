--- conflicted
+++ resolved
@@ -4,14 +4,10 @@
    RUN: %{execute}%s
 */
 
-<<<<<<< HEAD
 // Put the tile code on fiber too to boost the performances
 #define TRISYCL_XILINX_AIE_TILE_CODE_ON_FIBER 1
 
-#include <SYCL/sycl.hpp>
-=======
 #include <sycl/sycl.hpp>
->>>>>>> a343f5a1
 
 #include <future>
 #include <iostream>
