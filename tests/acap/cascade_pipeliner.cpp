--- conflicted
+++ resolved
@@ -127,20 +127,12 @@
 
   auto hp = host_pipeliner(p1, p2, p3, p4);
 
-<<<<<<< HEAD
   ranges::for_each(ranges::views::iota(0, 10) | ranges::views::transform(hp),
-=======
-  ranges::for_each(views::iota(0, 10) | views::transform(hp),
->>>>>>> a343f5a1
                    [] (auto x) { std::cout << x << std::endl; });
 
   auto aie_cp = make_cascade_pipeliner(0, p1, p2, p3, p4);
   auto cp = aie_cp.get_executor();
 
-<<<<<<< HEAD
   ranges::for_each(ranges::views::iota(0, 10) | ranges::views::transform(cp),
-=======
-  ranges::for_each(views::iota(0, 10) | views::transform(cp),
->>>>>>> a343f5a1
                    [] (auto x) { std::cout << x << std::endl; });
 }