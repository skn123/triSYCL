--- conflicted
+++ resolved
@@ -61,43 +61,18 @@
                                          });
     });
 
-<<<<<<< HEAD
-        // Enqueue a parallel kernel iterating on a N*M 2D iteration space
-        cgh.parallel_for<class matrix_add>({ N, M },
-                                           [=] (id<2> index) {
-                                             C[index] = A[index] + B[index];
-                                           });
-      });
-
-    /* Request an access to read c from the host-side. The SYCL runtime
-       ensures that c is ready when the accessor is returned */
-    auto C = c.get_access<access::read, access::host_buffer>();
-    std::cout << std::endl << "Result:" << std::endl;
-    for (size_t i = 0; i < N; i++)
-      for (size_t j = 0; j < M; j++)
-        // Compare the result to the analytic value
-        if (C[i][j] != i*(2 + 2014) + j*(1 + 42)) {
-          std::cout << "Wrong value " << C[i][j] << " on element "
-                    << i << ' ' << j << std::endl;
-          exit(-1);
-        }
-
-  } /* End scope of myQueue, this wait for any remaining operations on the
-       queue to complete */
-=======
   /* Request an access to read c from the host-side. The SYCL runtime
      ensures that c is ready when the accessor is returned */
   auto C = c.get_access<access::read, access::host_buffer>();
   std::cout << std::endl << "Result:" << std::endl;
-  for(size_t i = 0; i < N; i++)
-    for(size_t j = 0; j < M; j++)
+  for (size_t i = 0; i < N; i++)
+    for (size_t j = 0; j < M; j++)
       // Compare the result to the analytic value
       if (C[i][j] != i*(2 + 2014) + j*(1 + 42)) {
         std::cout << "Wrong value " << C[i][j] << " on element "
                   << i << ' ' << j << std::endl;
         exit(-1);
       }
->>>>>>> c6d2314b
 
   std::cout << "Good computation!" << std::endl;
   return 0;
