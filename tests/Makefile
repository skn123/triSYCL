# Typical variables to tweak for the local environment.

# See doc/macros.rst for a description of triSYCL-specific macros.

# Set default compiler instead of default CXX=g++ value
# Assume some recent compiler
#CXX = clang++-11
# To use libc++ instead of libstdc++, from libc++-dev & libc++abi-dev packages
#CXXFLAGS += -stdlib=libc++

# But everything works fine with GCC 9 at least
CXX = g++

# The device compiler to use.
# Assume that the device compiler is in $(LLVM_BUILD_DIR) and this
# environment variable is set.
CL_CXX = $(LLVM_BUILD_DIR)/bin/clang++

# Set OpenCL_INCPATH variable to where CL/cl.h like headers are if
# required

# Set OpenCL_LIBPATH variable to where OpenCL library files are

# Set BOOST_COMPUTE_INCPATH variable to where a specific version of
# Boost.Compute is if required

# To use OpenMP to execute SYCL kernels (Clang needs libomp-dev package)
#CXXFLAGS += -fopenmp

## To disable asynchronous kernels, which is the default in SYCL
#CXXFLAGS += -DTRISYCL_NO_ASYNC

# To enable graphics output support

# Need to install packages gtkmm-documentation libgtkmm-3.0-dev
# libgtkmm-3.0-doc
CXXFLAGS += `pkg-config gtkmm-3.0 --cflags`
LDLIBS += `pkg-config gtkmm-3.0 --libs`


# For asynchronous kernels when OpenMP is not enabled
LDLIBS += -lpthread

# To use OpenCL, set the TRISYCL_OPENCL flag
#CXXFLAGS += -DTRISYCL_OPENCL
# To use generic OpenCL:
#LDLIBS += -lOpenCL
#To use Xilinx OpenCL library without ICD
#LDLIBS += -lxilinxopencl
# To use PoCL directly instead of generic OpenCL:
#LDFLAGS += $(shell pkg-config --libs-only-L --libs-only-other pocl)
#LDLIBS += $(shell pkg-config --libs-only-l pocl)
#CXXFLAGS += $(shell pkg-config --cflags pocl)

# To use Boost.Thread
LDLIBS += -lboost_thread -lboost_system

# For Clang UBSan https://clang.llvm.org/docs/UndefinedBehaviorSanitizer.html
#CXXFLAGS += -fsanitize=undefined
# For Clang AddressSanitizer https://clang.llvm.org/docs/AddressSanitizer.html
#CXXFLAGS += -fsanitize=address -fno-omit-frame-pointer \
#	-fno-optimize-sibling-calls
# For Clang ThreadSanitizer https://clang.llvm.org/docs/ThreadSanitizer.html
#CXXFLAGS += -fsanitize=thread
# For Clang MemorySanitizer https://clang.llvm.org/docs/MemorySanitizer.html
#CXXFLAGS += -fsanitize=memory
# To enable debug and tracing:
# CXXFLAGS += -g
# With optimization and without assertions
#CXXFLAGS += -O3 -DNDEBUG -DTRISYCL_DEBUG -DBOOST_LOG_DYN_LINK
#CXXFLAGS += -DNDEBUG
#CXXFLAGS += -g -DTRISYCL_TRACE_KERNEL -DBOOST_LOG_DYN_LINK
#CXXFLAGS += -g -DTRISYCL_DEBUG -DBOOST_LOG_DYN_LINK
#CXXFLAGS += -g -DTRISYCL_DEBUG -DTRISYCL_TRACE_KERNEL -DTRISYCL_DEBUG_STRUCTORS -DBOOST_LOG_DYN_LINK
# With optimization and without assertions
#CXXFLAGS += -O3 -DNDEBUG -DTRISYCL_DEBUG -DBOOST_LOG_DYN_LINK
CXXFLAGS += -O3 -DNDEBUG
#CXXFLAGS += -O3
# To have DEBUG mode working
LDLIBS += -lboost_log -lpthread
# To have Boost.Fibers
LDLIBS += -lboost_fiber -lboost_context -lboost_thread -lboost_system

# To use Clang sanitizer modes
#CXXFLAGS += -fsanitize=address -fno-omit-frame-pointer
#CXXFLAGS += -fsanitize=thread -fno-omit-frame-pointer
#CXXFLAGS += -fsanitize=undefined -fno-omit-frame-pointer

# More flags for the kernel compilation flow:
# Counterbalance the effect of -O3 by avoiding vector types in SPIR output
# or inlining that might duplicate the code too early
CXXFLAGS_KERNEL = -fno-vectorize -fno-unroll-loops

ifdef TRISYCL_USE_OPENCL_ND_RANGE
  OPTIONAL_ND_RANGE = -DTRISYCL_USE_OPENCL_ND_RANGE
endif

# Specify a target device, otherwise it defaults to xilinx_vcu1525_dynamic_5_1
ifdef TARGET_DEVICE
  DEVICE_XOCC := $(TARGET_DEVICE)
else
  DEVICE_XOCC := xilinx_vcu1525_dynamic_5_1
endif

# Defaults to look for existing installed hardware, otherwise it will check for
# a defined emulation mode (XCL_EMULATION_MODE is also used by emconfigutil and
# the SDAccel examples)
ifdef XCL_EMULATION_MODE
  DEVICE_MODE := $(XCL_EMULATION_MODE)
else
  DEVICE_MODE := hw
endif

# When XILINX_SDX environment variable is set, use the Xilinx SDx OpenCL
# compiler with these XOCC specific flags. As well as add xilinx FPGA specific
# optimization passes.
ifdef XILINX_SDX
  XOCCFLAGS = --platform $(DEVICE_XOCC) --save-temps

  XILINX_SPECIFIC_PASS = -reqd-workgroup-size-1
endif
# xocc parameter to specify C++ version
XOCCCPPPARAM=--xp prop:kernel.vector_add.kernel_flags=-std=c++0x
# xocc parameter to work Clang/LLVM 3.9 flow
XOCC39PARAM=--xp param:compiler.version=3.9

# The rest is the Makefile boiling plate and should not be changed normally

# Compute the absolute directory name from the location of this Makefile
# so that we can compile from anywhere even if we use make -f
# <this_makefile> ... as used by make check:
triSYCL_DIR = $(abspath $(dir $(lastword $(MAKEFILE_LIST)))/..)

# Use all the .cpp C++ files from the subdirectories that have a 1-1
# mapping with the binaries to generate, that means the binary is made
# from only one compilation unit (1 source file)
FILES_CPP = $(wildcard */*.cpp)
TARGETS = $(basename $(FILES_CPP))

# There are also .cc C++ files that are used to test binaries made from
# multiple compilation units. There should be specific dependencies added
# later to deal with other compilation units to be linked to the .cc main
# executable. To avoid messing up with LLVM/LIT, the other compilation
# units have .C extensions
FILES_CC = $(wildcard */*.cc)
TARGETS_CC = $(basename $(FILES_CC))
TARGETS += $(TARGETS_CC)

# Since the .C files generates some .o, think to remove them
FILES_C = $(wildcard */*.C)
CLEANING_TARGETS = $(TARGETS) $(FILES_C:%.C=%.o)

# The kernel files, mainly defined here for debug or cleaning purpose:
# Kernel LLVM assembly code
KERNELS_LL = $(FILES_CC:%.cc=%.kernel.ll) \
	$(FILES_C:%.C=%.kernel.ll) \
	$(FILES_CPP:%.cpp=%.kernel.ll)
# Kernel LLVM assembly code
KERNELS_BC = $(KERNELS_LL:%.kernel.ll=%.kernel.bc)
# The kernel binary to be internalized into the host code, typically
# SPIR or FPGA bit-stream
KERNELS_BIN = $(KERNELS_LL:%.kernel.ll=%.kernel.bin)
# The kernel binary internalized into the host code as a C++ program
KERNELS_INTERNALIZED_CXX = $(KERNELS_LL:%.kernel.ll=%.kernel.internalized.cxx)
# The pre-kernel in LLVM assembly, directly output from Clang
PRE_KERNELS_LL = $(KERNELS_LL:%.kernel.ll=%.pre_kernel.ll)
# The pre-kernel caller in LLVM assembly, directly output from Clang
PRE_KERNELS_CALLER_LL = $(KERNELS_LL:%.kernel.ll=%.pre_kernel_caller.ll)
# The kernel caller in LLVM assembly
KERNELS_CALLER_LL = $(KERNELS_LL:%.kernel.ll=%.kernel_caller.ll)
# The kernel caller in LLVM bitcode
KERNELS_CALLER_BC = $(KERNELS_LL:%.kernel.ll=%.kernel_caller.bc)
# The final kernel caller executable
KERNELS_CALLER = $(KERNELS_LL:%.kernel.ll=%.kernel_caller)
# The xpirbc file used to generate the XO file
KERNELS_XPIRBC= $(KERNELS_LL:%.kernel.ll=%.xpirbc)
# The XO file used to generate the bin (xclbin) file
KERNELS_XO= $(KERNELS_LL:%.kernel.ll=%.kernel.xo)
# Info file that XOCC generates when compiling the xclbin file
KERNELS_BIN_INFO = $(KERNELS_LL:%.kernel.ll=%.kernel.bin.info)

CLEANING_TARGETS += $(KERNELS_BC) $(KERNELS_BIN) $(KERNELS_INTERNALIZED_CXX) \
	$(PRE_KERNELS_LL) $(PRE_KERNELS_CALLER_LL) $(KERNELS_CALLER_LL) \
	$(KERNELS_CALLER_BC) $(KERNELS_CALLER) $(KERNELS_XPIRBC) $(KERNELS_XO) \
	$(KERNELS_BIN_INFO)

# The implementation uses C++17.
# Use -Wno-ignored-attributes to avoid a lot of warning with
# Boost.Compute and g++ version >= 6
<<<<<<< HEAD
CXXFLAGS += -Wall -Wno-ignored-attributes -std=c++2a -I$(triSYCL_DIR)/include \
=======
CXXFLAGS += -Wall -Wno-ignored-attributes -std=c++17 -I$(triSYCL_DIR)/include \
>>>>>>> 1f410849
	-I$(triSYCL_DIR)/tests/common

# Vivado HLS path
ifdef XILINX_SDX
  CXXFLAGS += -I$(XILINX_SDX)/Vivado_HLS/include \
		-I$(XILINX_PATH)/Vivado_HLS/common/technology/autopilot
endif

# Specify where OpenCL includes files are with OpenCL_INCPATH
ifdef OpenCL_INCPATH
  CXXFLAGS += -I$(OpenCL_INCPATH)
endif

# To test C++2a <mdspan>, specify with this variable where the
# implementation is, typically the local directory containing
# https://github.com/hcedwar/ornl-cpp-proposals-pub/tree/master/P0009/prototype/include
ifdef TRISYCL_MDSPAN_INCPATH
  CXXFLAGS += -I$(TRISYCL_MDSPAN_INCPATH)
endif

# Specify where Boost.Compute is with BOOST_COMPUTE_INCPATH
ifdef BOOST_COMPUTE_INCPATH
  CXXFLAGS += -I$(BOOST_COMPUTE_INCPATH)
endif

# Specific flags for Boost.Compute
CXXFLAGS += -DBOOST_COMPUTE_DEBUG_KERNEL_COMPILATION \
	-DBOOST_COMPUTE_HAVE_THREAD_LOCAL \
	-DBOOST_COMPUTE_THREAD_SAFE

# Specify where OpenCL library files are with OpenCL_LIBPATH
ifdef OpenCL_LIBPATH
  LDFLAGS += -L$(OpenCL_LIBPATH)
endif

# By default run lit checking in the current directory
CHECKING_DIR ?= .

# Some hack to force the compiler from the test infrastructure with
# reentrant make:
ifdef FORCE_CXX
  CXX=$(FORCE_CXX)
endif

# Compile all the executables
all: $(TARGETS)

# Compile all the kernel bitcodes
kernels: $(KERNELS_LL)

# Run all the tests, once compiled
run: $(TARGETS)
	# Execute each element of TARGETS
	$(foreach command, $(TARGETS), echo; echo $(command):; ./$(command); )

# Useful before a check...
clean:
	$(RM) $(CLEANING_TARGETS)

# Add some explicit targets
multiple_compilation_units/parallel_for: multiple_compilation_units/parallel_for_other.o

# Compile some kernels to SPIR as an "order-only" prerequisite:
SPIR/opencl_kernel_output_42: | SPIR/output_42.spir64
SPIR/opencl_kernel_vector_add_args: | SPIR/vector_add.spir64
SPIR/opencl_kernel_vector_add_int: | SPIR/vector_add_int.spir64
SPIR/single_task_vector_increment_drt: | SPIR/add_42.spir64

ifdef XILINX_SDX
# Compile explicit OpenCL kernels for Xilinx FPGA.
# Note this variable enables also the Lit tests guarded
# by "REQUIRES: xilinx-xocc"

# Use "order-only" prerequisites for kernels since if the kernel are
# changed, it does not imply to recompile the host part
SDAccel/opencl_kernel_vector_add_args: | SDAccel/vector_add.xclbin
SDAccel/hls_with_cppkernel_opencl_kernel_int_vector_add_args: | \
	SDAccel/hls_int_vector_add_kernel.xclbin
SDAccel/hls_with_cppkernel_opencl_kernel_ap_vector_add_args: | \
	SDAccel/hls_ap_vector_add_kernel.xclbin

# -lpthread is required by Xilinx OpenCL implementation
LDLIBS += -pthread

CLEANING_TARGETS += $(wildcard */*.xclbin)

# How to compile OpenCL kernel to Xilinx FPGA
%.xclbin: %.cl
	xocc $(XOCCFLAGS) --target $(DEVICE_MODE) -o $@ $<

# How to compile Vivado HLS C++ kernel to Xilinx FPGA
%.xclbin: %.cxx
	xocc --kernel vector_add --input_files $< $(XOCCCPPPARAM) $(XOCCFLAGS) --target $(DEVICE_MODE) -o $@
endif

# Force recompilation of $(TARGETS_CC) binaries through the Makefile since
# LIT does not know the dependencies
check:  $(TARGETS_CC)
	# Launch testing with lit tool from LLVM in current directory
	echo Using $(CXX) compiler:
	# lit can be found for example on Debian/Ubuntu in package
	# llvm-10-tools in /usr/lib/llvm-10/build/utils/lit/lit.py
	# so try before running the check:
	# export TRISYCL_LIT=/usr/lib/llvm-10/build/utils/lit/lit.py
	# The config file for triSYCL needs at least Python 3.3
	test "unset$$TRISYCL_LIT == unset" \
	  && echo 'Initialize TRISYCL_LIT variable to the path of "lit" command' ; \
	  echo 1
	python3 $$TRISYCL_LIT $(LITFLAGS) $(CHECKING_DIR)

# Display the list of LIT tests
check-list:
	python3 $$TRISYCL_LIT --show-tests $(LITFLAGS) $(CHECKING_DIR) | \
	  sed -e '1,/-- Available Tests --/d' -e 's/.\(cpp\|cc\)$$//' -e 's/  triSYCL :: //' | sort


check-compilers:
	# Launch the check with various compilers
	-FORCE_CXX=g++-9 $(MAKE) clean check
	-FORCE_CXX=clang++-9 $(MAKE) clean check
	-FORCE_CXX=g++ $(MAKE) clean check

# A special target to be called as from the test as "make execute
# TARGET=%s" with the right Makefile. There is a short-cut in the lit.cfg
# to use "RUN: %{execute}%s | %{filecheck} %s" in test files instead.

# Add a dependency on the binary name, i.e. without the extension
execute: $(basename $(TARGET))
	# Execute the compiled binary
	$<

# Feed the test into Clang-based RTags indexer to be used inside Emacs IDE
# with make some_cpp_file.rtags.
# Use intermediate "echo $(shell ...)" before sending to rtags to
# evaluate any ` `, such as the one with pkgconfig for gtkmm
%.rtags: %.cpp
	echo $(shell $(MAKE) --just-print --assume-new=$< $*) | rc -c -

# To debug the Clang/LLVM triSYCL compiler
# Assume that CXX contains some Clang compiler version

# Keep intermediate file for debuging purpose
.PRECIOUS: %.bc %.ll %.spir64 %.kernel.internalized.cxx \
  %.kernel_caller.bc %.kernel_caller.ll \
  %.pre_kernel.bc %.pre_kernel.ll \
  %.pre_kernel_caller.bc %.pre_kernel_caller.ll \
  %.pre_kernel.bc %.pre_kernel.ll %.pre_kernel_caller.ll \
  %.kernel.bc %.kernel.bin %.kernel.ll %.kernel.xo

# The LLVM bitcode
%.bc: %.cpp
	$(CL_CXX) $(CPPFLAGS) $(CXXFLAGS) -emit-llvm -c -o $@ $<
%.bc: %.C
	$(CL_CXX) $(CPPFLAGS) $(CXXFLAGS) -emit-llvm -c -o $@ $<
%.bc: %.cc
	$(CL_CXX) $(CPPFLAGS) $(CXXFLAGS) -emit-llvm -c -o $@ $<

# The LLVM assembly code
%.ll: %.cpp
	$(CL_CXX) $(CPPFLAGS) $(CXXFLAGS) -emit-llvm -S -o $@ $<
%.ll: %.C
	$(CL_CXX) $(CPPFLAGS) $(CXXFLAGS) -emit-llvm -S -o $@ $<
%.ll: %.cc
	$(CL_CXX) $(CPPFLAGS) $(CXXFLAGS) -emit-llvm -S -o $@ $<

# The LLVM assembly code for the code expected to call the kernels
%.pre_kernel_caller.ll: %.cpp
	$(CL_CXX) $(CPPFLAGS) $(CXXFLAGS) -sycl $(OPTIONAL_ND_RANGE) \
	  -emit-llvm -S -o $@ $<
%.pre_kernel_caller.ll: %.C
	$(CL_CXX) $(CPPFLAGS) $(CXXFLAGS) -sycl $(OPTIONAL_ND_RANGE) \
	  -emit-llvm -S -o $@ $<
%.pre_kernel_caller.ll: %.cc
	$(CL_CXX) $(CPPFLAGS) $(CXXFLAGS) -sycl $(OPTIONAL_ND_RANGE) \
	  -emit-llvm -S -o $@ $<

# The LLVM assembly code for the code before kernels
%.pre_kernel.ll: %.cpp
	$(CL_CXX) $(CPPFLAGS) $(CXXFLAGS) -DTRISYCL_DEVICE -sycl -sycl-is-device \
	  $(OPTIONAL_ND_RANGE) $(CXXFLAGS_KERNEL) -emit-llvm -S -o $@ $<
%.pre_kernel.ll: %.C
	$(CL_CXX) $(CPPFLAGS) $(CXXFLAGS) -DTRISYCL_DEVICE -sycl -sycl-is-device \
	  $(OPTIONAL_ND_RANGE) $(CXXFLAGS_KERNEL) -emit-llvm -S -o $@ $<
%.pre_kernel.ll: %.cc
	$(CL_CXX) $(CPPFLAGS) $(CXXFLAGS) -DTRISYCL_DEVICE -sycl -sycl-is-device \
	  $(OPTIONAL_ND_RANGE) $(CXXFLAGS_KERNEL) -emit-llvm -S -o $@ $<

# The Clang AST of the pre-kernel code
%.pre_kernel.ast: %.cpp
	$(CL_CXX) $(CPPFLAGS) $(CXXFLAGS) -DTRISYCL_DEVICE -sycl -sycl-is-device \
	  $(CXXFLAGS_KERNEL) -Xclang -ast-dump \
	  -fsyntax-only $< > $@

# How to compile OpenCL kernel to 64-bit SPIR 2.0
%.spir64: %.cl
	# Assume here that CXX is actually a kind of clang++
	$(CL_CXX) -cc1 -emit-llvm-bc -triple spir64-unknown-unknown \
	  -include $(triSYCL_DIR)/include/CL/sycl/detail/SPIR/opencl_spir.h -o $@ $<

# Process bitcode with SYCL passes to generate kernels
%.kernel.bc: %.pre_kernel.ll
	# To debug, think about using options like -debug -stats -print-after-all...
	$(LLVM_BUILD_DIR)/bin/opt -load $(LLVM_BUILD_DIR)/lib/SYCL.so \
	  -globalopt -deadargelim -SYCL-args-flattening -deadargelim \
	  -SYCL-kernel-filter -globaldce -RELGCD $(XILINX_SPECIFIC_PASS) \
	  -inSPIRation -globaldce -o $@ $<

#  If the target is a Xilinx FPGA kernel, use the Xilinx compiler with
#  the required extension for the SPIR input file
ifdef XILINX_SDX
%.kernel.xo: %.kernel.bc
	cp -p $< $*.xpirbc
	# TODO: deal with several kernels: -k TRISYCL_kernel_0 should be replaced
	# with -k all, but doesn't appear to work at the moment
	# Generate XO file from xpirbc
	xocc $(XOCCFLAGS) --target $(DEVICE_MODE) -c \
	  -k TRISYCL_kernel_0 -o $@ $*.xpirbc

	# Generate bin (xclbin) file from XO file (-l linking)
%.kernel.bin: %.kernel.xo
	xocc $(XOCCFLAGS) --target $(DEVICE_MODE) -l \
	  -k TRISYCL_kernel_0 -o $@ $*.kernel.xo
else
# If the target is SPIR, just use the bitcode as the kernel binary
%.kernel.bin: %.kernel.bc
	cp -p $< $@
endif

# Internalize the kernel binary into cl::sycl::drt::code::program with
# a C++ file
%.kernel.internalized.cxx: %.kernel.bin
	$(triSYCL_DIR)/src/triSYCL_tool --source-in $< --output $@

# Process bitcode with SYCL passes to generate kernel callers
%.kernel_caller.bc: %.pre_kernel_caller.ll
	# To debug, think about using options like -debug -stats -print-after-all...
	$(LLVM_BUILD_DIR)/bin/opt -load $(LLVM_BUILD_DIR)/lib/SYCL.so \
	  -globalopt -deadargelim -SYCL-args-flattening -loop-idiom -deadargelim \
	  -SYCL-serialize-arguments -deadargelim -o $@ $<

# Construct the object file of the kernel caller from the target assembly
# Rely on the default Make built-in rules for now
#%.kernel_caller.o: %.kernel_caller.s

# Generate optimized target machine assembly code from LLVM IR
%.kernel_caller.s: %.kernel_caller.ll
	llc -O=3 -o $@ $<

# Link the C++-generated kernel caller to the final program
# \todo Do not use .ll everywhere but .bc since it is not upward compatible
%.kernel_caller: %.kernel_caller.ll %.kernel.internalized.cxx
	$(CXX) $(CPPFLAGS) $(CXXFLAGS) $(LDFLAGS) -o $@ $^ $(LOADLIBES) $(LDLIBS)

# Generate LLVM assembly code from bit-code
%.ll: %.bc
	$(LLVM_BUILD_DIR)/bin/llvm-dis -o $@ $<

# Generate LLVM assembly code from SPIR bit-code
%.spir64.ll: %.spir64
	$(LLVM_BUILD_DIR)/bin/llvm-dis -o $@ $<

# A pretty-printed C++ view of the Clang AST
%.ast-c++: %.cpp
	$(CL_CXX) $(CPPFLAGS) $(CXXFLAGS) -Xclang -ast-print -c -o $@ $<
%.ast-c++: %.C
	$(CL_CXX) $(CPPFLAGS) $(CXXFLAGS) -Xclang -ast-print -c -o $@ $<
%.ast-c++: %.cc
	$(CL_CXX) $(CPPFLAGS) $(CXXFLAGS) -Xclang -ast-print -c -o $@ $<

# The Clang AST
%.ast: %.cpp
	$(CL_CXX) $(CPPFLAGS) $(CXXFLAGS) -Xclang -ast-dump \
	  -fno-color-diagnostics -fsyntax-only $< > $@
%.ast: %.C
	$(CL_CXX) $(CPPFLAGS) $(CXXFLAGS) -Xclang -ast-dump \
	  --fno-color-diagnostics -fsyntax-only $< > $@
%.ast: %.cc
	$(CL_CXX) $(CPPFLAGS) $(CXXFLAGS) -Xclang -ast-dump \
	  --fno-color-diagnostics -fsyntax-only $< > $@


# To verify everything is self-contained, run the target in a clone of the
# current branch of the current repository.
#
# Forward any clone-T target into a clone and make T in it
#
# Use for example:
# make clone-check
clone-%:
	rm -rf test-clone
	git clone --branch `git rev-parse --abbrev-ref HEAD` .. test-clone
	cd test-clone/tests; $(MAKE) $*
# To verify everything is self-contained, run the target in a new
# work-tree of the current branch of the current repository.
#
# Forward any clone-T target into a clone and make T in it
#
# Use for example:
# make clone-check
clone-%:
	# Remove some old tests
	rm -rf test-clone
	# The is a current issue when we create a lot of work-tree
	# at the same place because they are not pruned if the directory exist.
	#  So prune the old ones if any when the directory does not exist anymore
	git worktree prune
	# Create a work-tree from the same SHA-1 commit.
	# Use a work-tree instead of clone so we can test directly
	# from some remote commit.
	# Use a detached work-tree so we do not need a branch
	# and do not block an existing one
	git worktree add --detach test-clone `git rev-parse HEAD`
	cd test-clone/tests; $(MAKE) $*


# Test with cmake/ctest
ctest:
	# Think to delete this directory first if full recompilation is required...
	mkdir -p ../build
	cd ../build; cmake .. -DCMAKE_CXX_COMPILER=$(CXX) \
	   -DTRISYCL_OPENCL=ON; make -j`nproc`; ctest

# Only display the test list
ctest-list:
	# Think to delete this directory first if full recompilation is required...
	mkdir -p ../build
	cd ../build; cmake .. -DTRISYCL_OPENCL=ON; \
	  ctest --show-only | sed -e '1d' -e '/^$$/,$$d' -e 's/.*: //' | sort<|MERGE_RESOLUTION|>--- conflicted
+++ resolved
@@ -187,11 +187,7 @@
 # The implementation uses C++17.
 # Use -Wno-ignored-attributes to avoid a lot of warning with
 # Boost.Compute and g++ version >= 6
-<<<<<<< HEAD
 CXXFLAGS += -Wall -Wno-ignored-attributes -std=c++2a -I$(triSYCL_DIR)/include \
-=======
-CXXFLAGS += -Wall -Wno-ignored-attributes -std=c++17 -I$(triSYCL_DIR)/include \
->>>>>>> 1f410849
 	-I$(triSYCL_DIR)/tests/common
 
 # Vivado HLS path
