--- conflicted
+++ resolved
@@ -4,11 +4,7 @@
 
 # Set default compiler instead of default CXX=g++ value
 # Assume some recent compiler
-<<<<<<< HEAD
-CXX = clang++-9
-=======
 CXX = clang++
->>>>>>> 3b16711c
 # To use libc++ instead of libstdc++, from libc++-dev & libc++abi-dev packages
 #CXXFLAGS += -stdlib=libc++
 
