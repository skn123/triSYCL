--- conflicted
+++ resolved
@@ -77,18 +77,12 @@
 
 # Assume Clang 3.8 at least
 #CXX = clang++
-<<<<<<< HEAD
 
-# But everything works fine with GCC 5.2!
+# But everything works fine with GCC 5.4 at least!
 #CXX = g++
 CXX = /home/honorat/Documents/logiciels/gcc_build/bin/g++
 
 CXXFLAGS += -I/home/honorat/Documents/logiciels/boost_build/include
-=======
-# But everything works fine with GCC 5.4 at least
-CXX = g++
-
->>>>>>> 57e745a5
 
 # Some hack to force the compiler from the test infrastructure:
 ifdef FORCE_CXX
