--- conflicted
+++ resolved
@@ -4,24 +4,13 @@
 
 # Set default compiler instead of default CXX=g++ value
 # Assume some recent compiler
-<<<<<<< HEAD
 CXX = clang++-11
 # To use libc++ instead of libstdc++, from libc++-dev & libc++abi-dev packages
 #CXXFLAGS += -stdlib=libc++
 
-# Work around Clang++-11 dev that breaks concepts for range-v3
-CXXFLAGS += -U__cpp_concepts
-
-CXXFLAGS += -I/home/rkeryell/Xilinx/Projects/C++/Boost/fiber/include
-
-# But everything works fine with GCC 7 at least
-=======
-CXX = clang++
-# To use libc++ instead of libstdc++, from libc++-dev & libc++abi-dev packages
-#CXXFLAGS += -stdlib=libc++
+#CXXFLAGS += -I/home/rkeryell/Xilinx/Projects/C++/Boost/fiber/include
 
 # But everything works fine with GCC 9 at least
->>>>>>> e65ceb7c
 #CXX = g++
 
 # The device compiler to use.
