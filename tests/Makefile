--- conflicted
+++ resolved
@@ -56,11 +56,8 @@
 
 # There are some tests using small array display() method
 # To enable debug and tracing:
-<<<<<<< HEAD
 #CXXFLAGS += -g
-=======
 #CXXFLAGS += -g -DTRISYCL_TRACE_KERNEL -DBOOST_LOG_DYN_LINK
->>>>>>> c6d2314b
 #CXXFLAGS += -g -DTRISYCL_DEBUG -DBOOST_LOG_DYN_LINK
 #CXXFLAGS += -g -DTRISYCL_DEBUG -DTRISYCL_DEBUG_STRUCTORS -DBOOST_LOG_DYN_LINK
 #LDLIBS+=-lboost_log -lpthread
