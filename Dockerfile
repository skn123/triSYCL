--- conflicted
+++ resolved
@@ -10,22 +10,6 @@
 
 RUN apt-get -y update
 
-<<<<<<< HEAD
-# Utilities
-RUN apt-get install -y --allow-downgrades --allow-remove-essential             \
-    --allow-change-held-packages git wget apt-utils cmake libboost-all-dev \
-    librange-v3-dev
-
-# Clang 6.0
-RUN if [ "${c_compiler}" = 'clang-6.0' ]; then apt-get install -y              \
-    --allow-downgrades --allow-remove-essential --allow-change-held-packages   \
-     clang-6.0; fi
-
-# GCC 8
-RUN if [ "${c_compiler}" = 'gcc-8' ]; then apt-get install -y                  \
-    --allow-downgrades --allow-remove-essential --allow-change-held-packages   \
-    g++-8 gcc-8; fi
-=======
 # Utilities. Use noninteractive frontend to avoid hanging forever on
 # "Setting up tzdata"
 RUN DEBIAN_FRONTEND=noninteractive                                             \
@@ -45,7 +29,6 @@
       apt-get install -y --allow-downgrades --allow-remove-essential           \
       --allow-change-held-packages "${c_compiler}" "${cxx_compiler}" ;         \
     fi
->>>>>>> e47ba55d
 
 # OpenMP
 RUN if [ "${openmp}" = 'ON' ]; then apt-get install -y --allow-downgrades      \
