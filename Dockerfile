FROM ubuntu:focal

# Default values for the build
ARG c_compiler=gcc-9
ARG cxx_compiler=g++-9
ARG opencl=ON
ARG openmp=ON
ARG git_branch=master
ARG git_slug=triSYCL/triSYCL

RUN apt-get -y update

<<<<<<< HEAD
# Utilities
RUN apt-get install -y --allow-downgrades --allow-remove-essential             \
    --allow-change-held-packages git wget apt-utils cmake libboost-all-dev \
    librange-v3-dev
=======
# Utilities. Use noninteractive frontend to avoid hanging forever on
# "Setting up tzdata"
RUN DEBIAN_FRONTEND=noninteractive                                             \
    apt-get install -y --allow-downgrades --allow-remove-essential             \
    --allow-change-held-packages git wget apt-utils cmake libboost-all-dev
>>>>>>> ecc413d0

# Clang 10
RUN if [ "${c_compiler}" = 'clang-10' ]; then apt-get install -y               \
    --allow-downgrades --allow-remove-essential --allow-change-held-packages   \
     clang-10; fi

# GCC 10
RUN if [ "${c_compiler}" = 'gcc-10' ]; then apt-get install -y                 \
    --allow-downgrades --allow-remove-essential --allow-change-held-packages   \
    g++-10 gcc-10; fi

# OpenMP
RUN if [ "${openmp}" = 'ON' ]; then apt-get install -y --allow-downgrades      \
    --allow-remove-essential --allow-change-held-packages libomp-dev; fi

# OpenCL with POCL
RUN if [ "${opencl}" = 'ON' ]; then apt-get install -y --allow-downgrades      \
    --allow-remove-essential --allow-change-held-packages opencl-headers       \
    ocl-icd-opencl-dev libpocl-dev ; fi

RUN git clone https://github.com/${git_slug}.git -b ${git_branch} /trisycl

RUN cd /trisycl; cmake . -DTRISYCL_OPENCL=${opencl}                            \
    -DTRISYCL_OPENMP=${openmp} -DCMAKE_C_COMPILER=${c_compiler}                \
    -DCMAKE_CXX_COMPILER=${cxx_compiler} && make -j`nproc`

CMD cd /trisycl && make -j`nproc` && ctest<|MERGE_RESOLUTION|>--- conflicted
+++ resolved
@@ -10,23 +10,17 @@
 
 RUN apt-get -y update
 
-<<<<<<< HEAD
-# Utilities
-RUN apt-get install -y --allow-downgrades --allow-remove-essential             \
-    --allow-change-held-packages git wget apt-utils cmake libboost-all-dev \
-    librange-v3-dev
-=======
 # Utilities. Use noninteractive frontend to avoid hanging forever on
 # "Setting up tzdata"
 RUN DEBIAN_FRONTEND=noninteractive                                             \
     apt-get install -y --allow-downgrades --allow-remove-essential             \
-    --allow-change-held-packages git wget apt-utils cmake libboost-all-dev
->>>>>>> ecc413d0
+    --allow-change-held-packages git wget apt-utils cmake libboost-all-dev     \
+    librange-v3-dev
 
 # Clang 10
 RUN if [ "${c_compiler}" = 'clang-10' ]; then apt-get install -y               \
     --allow-downgrades --allow-remove-essential --allow-change-held-packages   \
-     clang-10; fi
+    clang-10; fi
 
 # GCC 10
 RUN if [ "${c_compiler}" = 'gcc-10' ]; then apt-get install -y                 \
